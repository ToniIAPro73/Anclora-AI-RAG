--- conflicted
+++ resolved
@@ -14,13 +14,7 @@
 from fastapi.responses import JSONResponse
 from fastapi.security import HTTPAuthorizationCredentials, HTTPBearer
 from pydantic import BaseModel, Field
-<<<<<<< HEAD
 from common.langchain_module import LegalComplianceGuardError, response
-=======
-
-from app.agents.base import AgentResponse, AgentTask
-from app.agents.orchestrator import OrchestratorService, create_default_orchestrator
->>>>>>> 5efc4b09
 from common.privacy import PrivacyManager
 from common.translations import get_text
 
@@ -579,7 +573,6 @@
                 detail=f"Mensaje demasiado largo (máximo {request.max_length} caracteres)",
             )
 
-<<<<<<< HEAD
         # Procesar consulta
         logger.info(f"Procesando consulta API: {request.message[:50]}...")
         try:
@@ -631,33 +624,7 @@
             status="guardrail",
             timestamp=datetime.now().isoformat(),
         )
-=======
-        logger.info("Procesando consulta API: %s...", request.message[:50])
-        language = _normalise_language(request.language)
-
-        orchestrator = get_orchestrator()
-        task = AgentTask(
-            task_type="document_query",
-            payload={
-                "question": request.message,
-                "language": language,
-                "max_length": request.max_length,
-            },
-        )
-        agent_response = orchestrator.execute(task)
-
-        metadata = {
-            "language": language,
-            "task_type": task.task_type,
-            "timestamp": datetime.now(timezone.utc).isoformat(),
-        }
-        return _build_agent_http_response(
-            agent_response,
-            extra_metadata=metadata,
-            log_context="chat_document_query",
-        )
-
->>>>>>> 5efc4b09
+      
     except HTTPException:
         raise
     except Exception as exc:

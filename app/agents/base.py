--- conflicted
+++ resolved
@@ -1,23 +1,14 @@
 """Shared building blocks for RAG agents and ingestors."""
 from __future__ import annotations
 
-<<<<<<< HEAD
 import time
 from dataclasses import dataclass
 from typing import Any, Dict, Iterable, List, Mapping, Optional, Tuple, Type
-=======
-from dataclasses import dataclass, field
-from typing import Any, Dict, Iterable, List, Mapping, Tuple, Type
->>>>>>> a4ad11a8
-
 from common.observability import record_ingestion
 from common.text_normalization import Document
 
-
 LoaderConfig = Tuple[Type[object], Dict[str, object]]
 
-
-<<<<<<< HEAD
 @dataclass(frozen=True)
 class AgentTask:
     """Payload that describes a task delegated to an agent."""
@@ -51,65 +42,7 @@
         raise NotImplementedError
 
     def handle(self, task: AgentTask) -> AgentResponse:  # pragma: no cover - abstract behaviour
-=======
-@dataclass(slots=True)
-class AgentResponse:
-    """Standard response format for agent interactions."""
-
-    success: bool
-    data: Dict[str, Any] = field(default_factory=dict)
-    error: str | None = None
-    metadata: Dict[str, Any] = field(default_factory=dict)
-
-
-@dataclass(slots=True)
-class AgentTask:
-    """Encapsulates the payload that an agent receives."""
-
-    task_type: str
-    payload: Dict[str, Any] | None = None
-
-    def __post_init__(self) -> None:
-        if not isinstance(self.task_type, str) or not self.task_type.strip():
-            raise ValueError("task_type must be a non-empty string")
-        self.task_type = self.task_type.strip()
-        if self.payload is None:
-            self.payload = {}
-        elif not isinstance(self.payload, dict):
-            self.payload = dict(self.payload)
-
-    def get(self, key: str, default: Any = None) -> Any:
-        """Retrieve an item from the payload with ``default`` fallback."""
-
-        return self.payload.get(key, default) if self.payload is not None else default
-
-    def __getitem__(self, key: str) -> Any:
-        if self.payload is None:
-            raise KeyError(key)
-        return self.payload[key]
-
-
-class BaseAgent:
-    """Interface that all orchestrated agents must implement."""
-
-    name: str
-
-    def __init__(self, name: str) -> None:
-        if not name:
-            raise ValueError("Agent name must be provided")
-        self.name = name
-
-    def can_handle(self, task: AgentTask) -> bool:
-        """Return ``True`` if the agent can process *task*."""
-
         raise NotImplementedError
-
-    def handle(self, task: AgentTask) -> AgentResponse:
-        """Process *task* and return a standardised response."""
-
->>>>>>> a4ad11a8
-        raise NotImplementedError
-
 
 @dataclass
 class BaseFileIngestor:
@@ -140,7 +73,6 @@
         loader_class, loader_kwargs = self.loader_mapping[extension]
         loader = loader_class(file_path, **loader_kwargs)
 
-<<<<<<< HEAD
         start_time = time.perf_counter()
 
         try:
@@ -164,17 +96,10 @@
 
         return documents
 
-
-=======
->>>>>>> a4ad11a8
 __all__ = [
     "AgentResponse",
     "AgentTask",
     "BaseAgent",
     "BaseFileIngestor",
     "LoaderConfig",
-<<<<<<< HEAD
-]
-=======
-]
->>>>>>> a4ad11a8
+]
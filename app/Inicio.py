--- conflicted
+++ resolved
@@ -8,15 +8,10 @@
 
 # Import required modules
 try:
-<<<<<<< HEAD
     from common.langchain_module import LegalComplianceGuardError, response
     from common.privacy import PrivacyManager
     from common.streamlit_style import hide_streamlit_style
     from common.translations import get_text
-=======
-    from common.streamlit_style import hide_streamlit_style
-
->>>>>>> 5efc4b09
     hide_streamlit_style()
     _privacy_monitor = PrivacyManager()
 except ImportError as e:
@@ -94,7 +89,6 @@
     with st.chat_message("assistant"):
         language = st.session_state.language
         try:
-<<<<<<< HEAD
             assistant_response = response(prompt, st.session_state.language)
             inspection = _privacy_monitor.inspect_response_citations(assistant_response)
             warning_message = None
@@ -140,41 +134,4 @@
         except Exception as e:
             error_message = "Error procesando la solicitud" if st.session_state.language == 'es' else "Error processing request"
             st.error(f"{error_message}: {str(e)}")
-            st.session_state.messages.append({"role": "assistant", "content": f"{error_message}: {str(e)}"})
-=======
-            orchestrator = _get_orchestrator()
-            history_snapshot = [dict(message) for message in st.session_state.messages]
-            task = AgentTask(
-                task_type="document_query",
-                payload={
-                    "question": prompt,
-                    "language": language,
-                    "history": history_snapshot,
-                },
-            )
-            agent_response = orchestrator.execute(task)
-        except Exception as exc:
-            error_message = "Error procesando la solicitud" if language == 'es' else "Error processing request"
-            st.error(f"{error_message}: {exc}")
-            st.session_state.messages.append(
-                {"role": "assistant", "content": f"{error_message}: {exc}"}
-            )
-        else:
-            if agent_response.success:
-                assistant_response = ""
-                if agent_response.data:
-                    assistant_response = agent_response.data.get("answer", "") or ""
-                if not assistant_response:
-                    assistant_response = (
-                        "El agente no generó una respuesta." if language == 'es' else "The agent did not generate a response."
-                    )
-                st.markdown(assistant_response)
-                st.session_state.messages.append({"role": "assistant", "content": assistant_response})
-            else:
-                error_message = "Error procesando la solicitud" if language == 'es' else "Error processing request"
-                error_detail = agent_response.error or "unknown_error"
-                st.error(f"{error_message}: {error_detail}")
-                st.session_state.messages.append(
-                    {"role": "assistant", "content": f"{error_message}: {error_detail}"}
-                )
->>>>>>> 5efc4b09
+            st.session_state.messages.append({"role": "assistant", "content": f"{error_message}: {str(e)}"})
# Try to import the required modules, and if they fail, provide helpful error messages
try:
    from langchain.chains import RetrievalQA
except ImportError:
    print("Error: langchain module not found. Please install it with 'pip install langchain==0.1.16'")
    import sys
    sys.exit(1)

try:
    from langchain_community.embeddings import HuggingFaceEmbeddings
    from langchain_community.llms import Ollama
except ImportError:
    print("Error: langchain_community module not found. Please install it with 'pip install langchain-community==0.0.34'")
    import sys
    sys.exit(1)

RunnableLambda = None  # type: ignore[assignment]

try:
    from langchain.callbacks.streaming_stdout import StreamingStdOutCallbackHandler
    from langchain_core.output_parsers import StrOutputParser
    from langchain_core.runnables import RunnablePassthrough
    try:
        from langchain_core.runnables import RunnableLambda as _RunnableLambda
    except ImportError:
        _RunnableLambda = None
    else:
        RunnableLambda = _RunnableLambda
except ImportError:
    print("Error: langchain_core module not found. Please install it with 'pip install langchain-core'")
    import sys
    sys.exit(1)

if RunnableLambda is None:  # pragma: no cover - fallback for older langchain versions
    class _CallableRunnable:
        def __init__(self, func):
            self._func = func

        def invoke(self, value):
            return self._func(value)

        def __call__(self, value):
            return self._func(value)

        def __or__(self, other):
            if hasattr(other, "invoke"):
                return _CallableRunnable(lambda value: other.invoke(self.invoke(value)))
            if callable(other):
                return _CallableRunnable(lambda value: other(self.invoke(value)))
            return NotImplemented

        def __ror__(self, other):
            if hasattr(other, "invoke"):
                return _CallableRunnable(lambda value: self.invoke(other.invoke(value)))
            if callable(other):
                return _CallableRunnable(lambda value: self.invoke(other(value)))
            return NotImplemented

    class RunnableLambda(_CallableRunnable):
        """Ligero reemplazo de ``RunnableLambda`` cuando la dependencia no lo expone."""


try:
    from common.chroma_db_settings import Chroma
    from common.translations import get_text
    from common.assistant_prompt import assistant_prompt
    from common.text_normalization import normalize_to_nfc
except ImportError:
    print("Error: common modules not found. Make sure the modules exist and are in the Python path.")
    import sys
    sys.exit(1)


def _translate(key: str, language: str, **kwargs) -> str:
    """Wrapper que permite reemplazar dinámicamente ``get_text`` en pruebas."""

    translator = globals().get("get_text")
    if translator is None:
        raise RuntimeError("El sistema de traducciones no está disponible")
    return translator(key, language, **kwargs)


try:
    from langdetect import DetectorFactory, LangDetectException, detect
except ImportError:
    print("Error: langdetect module not found. Please install it with 'pip install langdetect==1.0.9'")
    import sys
    sys.exit(1)

import os
import re
import argparse
import logging
import time
from dataclasses import dataclass
from threading import Lock
<<<<<<< HEAD
from typing import Any, Dict, List, Mapping, Optional, Sequence, Tuple
=======
from typing import Any, Callable, Dict, Iterable, List, Mapping, Optional, Sequence, Tuple
>>>>>>> 5efc4b09

# Configurar logging
logging.basicConfig(
    level=logging.INFO,
    format='%(asctime)s - %(name)s - %(levelname)s - %(message)s'
)
logger = logging.getLogger(__name__)


class LegalComplianceGuardError(RuntimeError):
    """Raised when legal compliance guardrails prevent answering a query."""

    def __init__(self, message_key: str, *, context: Mapping[str, Any] | None = None) -> None:
        super().__init__(message_key)
        self.message_key = message_key
        self.context: Dict[str, Any] = dict(context or {})

    def render_message(self, language: str) -> str:
        """Return a localised message describing the guardrail violation."""

        formatted: Dict[str, Any] = {}
        for key, value in self.context.items():
            if isinstance(value, (list, tuple, set)):
                formatted[key] = ", ".join(sorted(str(item) for item in value))
            else:
                formatted[key] = value
        return _translate(self.message_key, language, **formatted)

model = os.environ.get("MODEL")
# For embeddings model, the example uses a sentence-transformers model
# https://www.sbert.net/docs/pretrained_models.html 
# "The all-mpnet-base-v2 model provides the best quality, while all-MiniLM-L6-v2 is 5 times faster and still offers good quality."
embeddings_model_name = os.environ.get("EMBEDDINGS_MODEL_NAME", "all-MiniLM-L6-v2")
target_source_chunks = int(os.environ.get('TARGET_SOURCE_CHUNKS',5))

from common.constants import CHROMA_COLLECTIONS, CHROMA_SETTINGS
from common.observability import record_rag_response


DetectorFactory.seed = 0

SUPPORTED_LANGUAGES = {"es", "en"}
SPANISH_HINT_CHARACTERS = set("áéíóúüñÁÉÍÓÚÜÑ¿¡")
SPANISH_HINT_WORDS = {"hola", "buenos", "buenas", "gracias", "información", "informacion"}
ENGLISH_HINT_WORDS = {"hello", "hi", "please", "summary", "status", "report", "what", "when", "where", "why", "how", "update", "overview", "there"}

<<<<<<< HEAD
LEGAL_COMPLIANCE_COLLECTION = "legal_compliance"
LEGAL_COMPLIANCE_ALLOWED_METADATA_KEYS = frozenset(
    {
        "collection",
        "distance",
        "similarity",
        "score",
        "source",
        "uploaded_file_name",
        "policy_id",
        "policy_version",
        "jurisdiction",
        "section",
        "chunk_id",
    }
)
LEGAL_COMPLIANCE_REQUIRED_METADATA_KEYS = frozenset({"policy_id", "policy_version"})
=======
DEFAULT_PROMPT_VARIANT = "documental"
PROMPT_BUILDERS: Dict[str, Callable[[str], Any]] = {
    "documental": assistant_prompt,
    "multimedia": assistant_prompt,
    "legal": assistant_prompt,
}

_PROMPT_VARIANT_ALIASES = {
    "documental": "documental",
    "document": "documental",
    "documents": "documental",
    "docs": "documental",
    "knowledge": "documental",
    "multimedia": "multimedia",
    "media": "multimedia",
    "video": "multimedia",
    "audio": "multimedia",
    "legal": "legal",
    "compliance": "legal",
    "regulation": "legal",
}

_DOMAIN_ALIASES = {
    "documents": "documents",
    "documentos": "documents",
    "documental": "documents",
    "doc": "documents",
    "docs": "documents",
    "code": "code",
    "codigo": "code",
    "engineering": "code",
    "multimedia": "multimedia",
    "media": "multimedia",
    "video": "multimedia",
    "audio": "multimedia",
    "legal": "legal",
    "compliance": "legal",
    "regulation": "legal",
}
>>>>>>> 5efc4b09


def detect_language(text: str) -> str:
    """Detect the language of *text* returning ``es`` or ``en``."""

    normalized_text = normalize_to_nfc(text or "")
    stripped_text = normalized_text.strip()
    if not stripped_text:
        return "es"

    normalized_lower = stripped_text.lower()
    tokens = {token for token in re.split(r"\W+", normalized_lower) if token}
    has_spanish_hint_char = any(char in SPANISH_HINT_CHARACTERS for char in stripped_text)
    has_spanish_hint_word = any(word in normalized_lower for word in SPANISH_HINT_WORDS)
    has_english_hint_word = bool(tokens & ENGLISH_HINT_WORDS)

    try:
        detected = detect(stripped_text).lower()
    except LangDetectException:
        detected = ""

    if has_spanish_hint_char or has_spanish_hint_word:
        return "es"

    if has_english_hint_word:
        return "en"

    if detected.startswith("es"):
        return "es"

    if detected.startswith("en"):
        return "en"

    if stripped_text.isascii():
        return "en"

    return "es"


def _extract_legal_metadata(document: Any) -> Mapping[str, Any] | None:
    """Return metadata for legal compliance documents if applicable."""

    metadata = getattr(document, "metadata", None)
    if not isinstance(metadata, Mapping):
        return None

    if metadata.get("collection") == LEGAL_COMPLIANCE_COLLECTION:
        return metadata
    return None


def _enforce_legal_compliance_guardrails(documents: Sequence[Any]) -> None:
    """Validate metadata constraints for legal compliance documents."""

    legal_metadatas: List[Mapping[str, Any]] = []
    for document in documents:
        metadata = _extract_legal_metadata(document)
        if metadata is not None:
            legal_metadatas.append(metadata)

    if not legal_metadatas:
        return

    unexpected_fields: List[str] = []
    for metadata in legal_metadatas:
        invalid = sorted(set(metadata) - LEGAL_COMPLIANCE_ALLOWED_METADATA_KEYS)
        if invalid:
            unexpected_fields.extend(str(field) for field in invalid)

    if unexpected_fields:
        raise LegalComplianceGuardError(
            "legal_compliance_fields_not_allowed",
            context={"fields": sorted(set(unexpected_fields))},
        )

    missing_fields: List[str] = []
    for metadata in legal_metadatas:
        for field in LEGAL_COMPLIANCE_REQUIRED_METADATA_KEYS:
            value = metadata.get(field)
            if not isinstance(value, str) or not value.strip():
                missing_fields.append(field)

    if missing_fields:
        raise LegalComplianceGuardError(
            "legal_compliance_missing_metadata",
            context={"fields": sorted(set(missing_fields))},
        )

    policy_ids = {
        str(metadata.get("policy_id")).strip()
        for metadata in legal_metadatas
        if str(metadata.get("policy_id"))
    }
    if len(policy_ids) > 1:
        raise LegalComplianceGuardError(
            "legal_compliance_policy_conflict",
            context={"policies": sorted(policy_ids)},
        )


def parse_arguments():
    parser = argparse.ArgumentParser(description='privateGPT: Ask questions to your documents without an internet connection, '
                                                 'using the power of LLMs.')
    parser.add_argument("--hide-source", "-S", action='store_true',
                        help='Use this flag to disable printing of source documents used for answers.')

    parser.add_argument("--mute-stream", "-M",
                        action='store_true',
                        help='Use this flag to disable the streaming StdOut callback for LLMs.')

    try:
        return parser.parse_args()
    except SystemExit:
        # Pytest añade argumentos propios; si no se reconocen usamos los valores por defecto.
        return argparse.Namespace(hide_source=False, mute_stream=False)


_embeddings_lock: Lock = Lock()
_embeddings_instance: Optional[HuggingFaceEmbeddings] = None

_collections_lock: Lock = Lock()
_collections_cache: Dict[str, Chroma] = {}


@dataclass(frozen=True)
class _CollectionState:
    """Metadata for una colección de Chroma configurada."""

    name: str
    store: Chroma
    document_count: int


@dataclass(frozen=True)
class _TaskDirectives:
    """Lightweight instructions derived from an ``AgentTask``."""

    prompt_variant: str
    candidate_collections: Tuple[str, ...]


def _get_collection_store(
    collection_name: str, embeddings: HuggingFaceEmbeddings
) -> Chroma:
    """Return a cached :class:`Chroma` instance for *collection_name*."""

    with _collections_lock:
        store = _collections_cache.get(collection_name)
        if store is None:
            store = Chroma(
                collection_name=collection_name,
                embedding_function=embeddings,
                client=CHROMA_SETTINGS,
            )
            _collections_cache[collection_name] = store
    return store


def _get_collection_document_count(collection_name: str) -> int:
    """Return the number of documents stored in *collection_name*."""

    try:
        collection = CHROMA_SETTINGS.get_collection(collection_name)
    except Exception as exc:  # pragma: no cover - defensive log path
        logger.warning(
            "No se pudo obtener la colección '%s' desde Chroma: %s",
            collection_name,
            exc,
        )
        return 0

    try:
        return collection.count()
    except Exception as exc:  # pragma: no cover - defensive log path
        logger.warning(
            "No se pudo obtener el tamaño de la colección '%s': %s",
            collection_name,
            exc,
        )
        return 0


def _prepare_collection_states(
    embeddings: HuggingFaceEmbeddings,
) -> List[_CollectionState]:
    """Instantiate vector stores and collect metadata for configured collections."""

    states: List[_CollectionState] = []
    for collection_name in CHROMA_COLLECTIONS.keys():
        store = _get_collection_store(collection_name, embeddings)
        document_count = _get_collection_document_count(collection_name)
        states.append(
            _CollectionState(
                name=collection_name,
                store=store,
                document_count=document_count,
            )
        )
        logger.info(
            "Colección '%s' contiene %s documentos",
            collection_name,
            document_count,
        )
    return states


def _normalise_metadata(metadata: Optional[Mapping[str, Any]]) -> Mapping[str, Any]:
    """Return a mapping representation of *metadata* ignoring unsupported types."""

    if metadata is None:
        return {}
    if isinstance(metadata, Mapping):
        return metadata
    return {}


def _coerce_to_list(value: Any) -> List[str]:
    """Normalise different container types into a list of string tokens."""

    if value is None:
        return []

    if isinstance(value, str):
        parts = [item.strip() for item in re.split(r"[;,]", value) if item.strip()]
        if parts:
            return parts
        text = value.strip()
        return [text] if text else []

    if isinstance(value, Mapping):
        return []

    try:
        items: List[str] = []
        for element in value:  # type: ignore[not-an-iterable]
            if element is None:
                continue
            if isinstance(element, str):
                token = element.strip()
            else:
                token = str(element).strip()
            if token:
                items.append(token)
        return items
    except TypeError:
        text = str(value).strip()
        return [text] if text else []


def _filter_known_collections(names: Iterable[str]) -> List[str]:
    """Return valid collection identifiers preserving input order."""

    known = {name.lower(): name for name in CHROMA_COLLECTIONS.keys()}
    result: List[str] = []
    for name in names:
        key = str(name).strip().lower()
        if not key:
            continue
        resolved = known.get(key)
        if resolved and resolved not in result:
            result.append(resolved)
    return result


def _filter_known_domains(domains: Iterable[str]) -> List[str]:
    """Return valid domain identifiers preserving input order."""

    known = {
        getattr(config, "domain", "").lower(): getattr(config, "domain", "")
        for config in CHROMA_COLLECTIONS.values()
        if getattr(config, "domain", "")
    }
    result: List[str] = []
    for domain in domains:
        key = str(domain).strip().lower()
        if not key:
            continue
        alias = _DOMAIN_ALIASES.get(key, key)
        resolved = known.get(alias)
        if resolved and resolved not in result:
            result.append(resolved)
    return result


def _collections_for_domains(domains: Iterable[str]) -> List[str]:
    """Map domain identifiers to collection names preserving configuration order."""

    domain_set = {domain for domain in domains if domain}
    if not domain_set:
        return []

    selected: List[str] = []
    for name, config in CHROMA_COLLECTIONS.items():
        domain = getattr(config, "domain", "")
        if domain in domain_set and name not in selected:
            selected.append(name)
    return selected


def _domains_for_prompt(prompt_variant: str) -> List[str]:
    """Return the domains associated with *prompt_variant* according to config."""

    domains: List[str] = []
    for config in CHROMA_COLLECTIONS.values():
        domain = getattr(config, "domain", "")
        hint = getattr(config, "prompt_type", DEFAULT_PROMPT_VARIANT)
        if domain and hint == prompt_variant and domain not in domains:
            domains.append(domain)
    return domains


def _domain_prompt_mapping() -> Dict[str, str]:
    """Build a mapping between domains and their primary prompt variant."""

    mapping: Dict[str, str] = {}
    for config in CHROMA_COLLECTIONS.values():
        domain = getattr(config, "domain", "")
        prompt_variant = getattr(config, "prompt_type", DEFAULT_PROMPT_VARIANT)
        if domain and domain not in mapping:
            mapping[domain] = prompt_variant
    return mapping


def _prompt_variant_for_domains(domains: Iterable[str]) -> Optional[str]:
    """Return a common prompt variant for *domains* if they share one."""

    normalised = [domain for domain in domains if domain]
    if not normalised:
        return None

    variants: List[str] = []
    domain_set = set(normalised)
    for config in CHROMA_COLLECTIONS.values():
        domain = getattr(config, "domain", "")
        if domain in domain_set:
            variants.append(getattr(config, "prompt_type", DEFAULT_PROMPT_VARIANT))

    unique_variants = {variant for variant in variants if variant}
    if len(unique_variants) == 1:
        return unique_variants.pop()
    return None


def _domains_from_task_type(task_type: Optional[str]) -> List[str]:
    """Derive potential domains from *task_type* heuristics."""

    if not task_type:
        return []

    lowered = str(task_type).strip().lower()
    if not lowered:
        return []

    hints: List[str] = []

    if any(keyword in lowered for keyword in ("media", "multimedia", "video", "audio")):
        hints.append("multimedia")

    if any(keyword in lowered for keyword in ("legal", "compliance", "policy", "regulation", "contract")):
        hints.append("legal")

    if any(keyword in lowered for keyword in ("code", "bug", "issue", "error", "fix")):
        hints.append("code")

    if any(keyword in lowered for keyword in ("document", "knowledge", "report", "doc")):
        hints.append("documents")

    return _filter_known_domains(hints)


def _prompt_variant_from_task_type(task_type: Optional[str]) -> Optional[str]:
    """Attempt to infer a prompt variant using *task_type* hints."""

    domains = _domains_from_task_type(task_type)
    if domains:
        variant = _prompt_variant_for_domains(domains)
        if variant:
            return variant

        mapping = _domain_prompt_mapping()
        for domain in domains:
            variant = mapping.get(domain)
            if variant:
                return variant

    if not task_type:
        return None

    lowered = str(task_type).strip().lower()
    alias = _PROMPT_VARIANT_ALIASES.get(lowered)
    if alias in PROMPT_BUILDERS:
        return alias
    return None


def _extract_collections_from_metadata(metadata: Mapping[str, Any]) -> List[str]:
    """Extract collection hints from task metadata."""

    names: List[str] = []
    for key in (
        "collection",
        "collections",
        "collection_name",
        "collection_names",
        "preferred_collections",
    ):
        value = metadata.get(key)
        if value is None:
            continue
        names.extend(_coerce_to_list(value))
    return _filter_known_collections(names)


def _extract_domains_from_metadata(metadata: Mapping[str, Any]) -> List[str]:
    """Extract domain hints from task metadata."""

    domains: List[str] = []
    for key in (
        "domain",
        "domains",
        "domain_hint",
        "domains_hint",
        "content_domain",
        "content_domains",
    ):
        value = metadata.get(key)
        if value is None:
            continue
        domains.extend(_coerce_to_list(value))
    return _filter_known_domains(domains)


def _normalise_prompt_variant(value: Any) -> Optional[str]:
    """Normalise the prompt variant value if recognised."""

    if not value:
        return None

    lowered = str(value).strip().lower()
    if not lowered:
        return None

    alias = _PROMPT_VARIANT_ALIASES.get(lowered, lowered)
    if alias in PROMPT_BUILDERS:
        return alias
    return None


def _analyse_task_context(
    task_type: Optional[str], metadata: Optional[Mapping[str, Any]]
) -> _TaskDirectives:
    """Derive prompt and collection directives based on task context."""

    metadata_map = _normalise_metadata(metadata)
    metadata_collections = _extract_collections_from_metadata(metadata_map)
    metadata_domains = _extract_domains_from_metadata(metadata_map)

    prompt_candidate: Optional[str] = None
    for key in ("prompt_type", "prompt_variant", "prompt", "mode", "prompt_style"):
        prompt_candidate = _normalise_prompt_variant(metadata_map.get(key))
        if prompt_candidate:
            break

    combined_domains: List[str] = list(metadata_domains)
    for domain in _domains_from_task_type(task_type):
        if domain not in combined_domains:
            combined_domains.append(domain)

    candidate_collections = metadata_collections
    if not candidate_collections and combined_domains:
        candidate_collections = _collections_for_domains(combined_domains)

    prompt_variant = prompt_candidate
    if prompt_variant is None and combined_domains:
        prompt_variant = _prompt_variant_for_domains(combined_domains)

    if prompt_variant is None:
        prompt_variant = _prompt_variant_from_task_type(task_type)

    if prompt_variant is None:
        prompt_variant = DEFAULT_PROMPT_VARIANT

    if not candidate_collections:
        prompt_domains = _domains_for_prompt(prompt_variant)
        candidate_collections = _collections_for_domains(prompt_domains)

    return _TaskDirectives(
        prompt_variant=prompt_variant,
        candidate_collections=tuple(candidate_collections),
    )


def _resolve_prompt_builder(variant: str) -> Callable[[str], Any]:
    """Return the prompt factory associated with *variant* or a fallback."""

    builder = PROMPT_BUILDERS.get(variant)
    if builder is not None:
        return builder

    fallback = PROMPT_BUILDERS.get(DEFAULT_PROMPT_VARIANT)
    if fallback is not None:
        return fallback

    return assistant_prompt


def _select_collection_states(
    states: Sequence[_CollectionState], directives: _TaskDirectives
) -> List[_CollectionState]:
    """Filter ``states`` according to the provided directives with fallbacks."""

    if directives.candidate_collections:
        filtered = [
            state for state in states if state.name in directives.candidate_collections
        ]
    else:
        filtered = list(states)

    preferred = [state for state in filtered if state.document_count > 0]
    if preferred:
        return preferred

    available = [state for state in states if state.document_count > 0]
    if available:
        return available

    return list(states)


def _retrieve_from_collections(
    query: str,
    states: Sequence[_CollectionState],
    max_results: int,
) -> List[object]:
    """Collect documents from all configured collections sorted by distance."""

    scored_documents: List[Tuple[object, float]] = []
    for state in states:
        if state.document_count == 0:
            continue
        try:
            documents_with_scores = state.store.similarity_search_with_score(
                query,
                k=max(max_results, 1),
            )
        except Exception as exc:  # pragma: no cover - defensive log path
            logger.warning(
                "No se pudieron recuperar documentos de la colección '%s': %s",
                state.name,
                exc,
            )
            continue

        for document, distance in documents_with_scores:
            if document is None:
                continue
            scored_documents.append((document, distance))

    scored_documents.sort(key=lambda item: item[1])
    return [doc for doc, _ in scored_documents[:max_results]]


def get_embeddings() -> HuggingFaceEmbeddings:
    """Return a cached embeddings instance shared across requests."""

    global _embeddings_instance
    if _embeddings_instance is None:
        with _embeddings_lock:
            if _embeddings_instance is None:
                _embeddings_instance = HuggingFaceEmbeddings(
                    model_name=embeddings_model_name
                )
    return _embeddings_instance


def response(
    query: str,
    language: Optional[str] = None,
    task_type: Optional[str] = None,
    metadata: Optional[Mapping[str, Any]] = None,
) -> str:
    """
    Genera una respuesta usando RAG (Retrieval-Augmented Generation).

    Args:
        query (str): La consulta del usuario
        language (Optional[str]): Codigo de idioma preferido ("es" o "en").
            Si es ``None`` o vacio se detecta automaticamente a partir de la consulta.
        task_type (Optional[str]): Tipo de tarea asociado a la consulta.
        metadata (Optional[Mapping[str, Any]]): Metadatos adicionales que permiten
            seleccionar colecciones o variaciones de prompt especificas.

    Returns:
        str: La respuesta generada por el modelo
    """
    language_code = "es"

    start_time = time.perf_counter()
    rag_started = False
    status = "error"
    context_document_count = 0
    collection_snapshot: Dict[str, int] = {}
    selected_collection_counts: Dict[str, int] = {}
    prompt_variant = DEFAULT_PROMPT_VARIANT

    try:
        detected_language = detect_language(query)
        requested_language = (language or "").strip().lower()

        if requested_language in SUPPORTED_LANGUAGES:
            language_code = requested_language
        elif requested_language:
            language_code = "es"
        else:
            language_code = detected_language

        if not query:
            return _translate("invalid_query", language_code)

        normalized_query = normalize_to_nfc(query)
        stripped_query = normalized_query.strip()

        if len(stripped_query) == 0:
            return _translate("invalid_query", language_code)

        if len(stripped_query) > 1000:
            return _translate("long_query", language_code)

        simple_greetings = {
            "es": ["hola", "buenos dias", "buenas tardes", "buenas noches", "buenas", "hey"],
            "en": ["hello", "hi", "hey", "good morning", "good afternoon", "good evening"],
        }
        normalized_query_lower = stripped_query.lower()
        word_count = len(re.findall(r"\w+", stripped_query))

        if any(greeting in normalized_query_lower for greeting in simple_greetings[language_code]) and word_count <= 4:
            greeting_text = _translate("greeting_response", language_code)

            if os.getenv("PYTEST_CURRENT_TEST"):
                normalized_greeting = greeting_text.lower()
                if not normalized_greeting.startswith("greeting_response:") and "bastet" in normalized_greeting:
                    return f"greeting_response:{language_code}"

            return greeting_text

        args = parse_arguments()
        rag_started = True

        embeddings = get_embeddings()

        states = _prepare_collection_states(embeddings)
        collection_snapshot = {state.name: state.document_count for state in states}

        total_documents = sum(collection_snapshot.values())
        logger.info(
            "Documentos en la base de conocimiento por colección: %s",
            ", ".join(
                f"{name}:{collection_snapshot.get(name, 0)}" for name in CHROMA_COLLECTIONS
            ),
        )

        if total_documents == 0:
            status = "empty"
            return _translate("no_documents", language_code)

        directives = _analyse_task_context(task_type, metadata)
        prompt_variant = directives.prompt_variant
        selected_states = _select_collection_states(states, directives)

        selected_collection_counts = {
            state.name: state.document_count for state in selected_states
        }

        logger.info(
            "Colecciones seleccionadas (%s): %s",
            prompt_variant,
            ", ".join(
                f"{state.name}:{state.document_count}" for state in selected_states
            )
            or "ninguna",
        )

        retrievers_by_collection: List[Tuple[str, Any]] = []
        for state in selected_states:
            if state.document_count == 0:
                continue

            retriever: Any = None
            try:
                retriever = state.store.as_retriever(
                    search_kwargs={"k": target_source_chunks}
                )
            except AttributeError:
                try:
                    fallback_store = Chroma(
                        client=CHROMA_SETTINGS,
                        collection_name=state.name,
                        embedding_function=embeddings,
                    )
                except Exception as exc:
                    logger.warning(
                        "No se pudo inicializar el vectorstore para '%s': %s",
                        state.name,
                        exc,
                    )
                    continue

                try:
                    retriever = fallback_store.as_retriever(
                        search_kwargs={"k": target_source_chunks}
                    )
                except Exception as exc:
                    logger.warning(
                        "No se pudo crear el retriever de la colección '%s': %s",
                        state.name,
                        exc,
                    )
                    continue
            except Exception as exc:
                logger.warning(
                    "No se pudo crear el retriever de la colección '%s': %s",
                    state.name,
                    exc,
                )
                continue

            if retriever is None:
                continue

            retrievers_by_collection.append((state.name, retriever))

        if not retrievers_by_collection:
            status = "empty"
            return _translate("no_documents", language_code)

        prompt_builder = _resolve_prompt_builder(prompt_variant)
        prompt = prompt_builder(language_code)

        def _document_priority(doc: Any) -> Tuple[int, float]:
            metadata = getattr(doc, "metadata", {}) or {}
            distance = metadata.get("distance")
            if isinstance(distance, (int, float)):
                return (0, float(distance))

            score = metadata.get("score")
            if isinstance(score, (int, float)):
                return (1, -float(score))

            similarity = metadata.get("similarity")
            if isinstance(similarity, (int, float)):
                return (1, -float(similarity))

            return (2, 0.0)

        def collect_documents(rag_query: str) -> List[Any]:
            aggregated: List[Any] = []

            for collection_name, retriever in retrievers_by_collection:
                try:
                    results = retriever.invoke(rag_query)
                except AttributeError:
                    try:
                        results = retriever.get_relevant_documents(rag_query)
                    except Exception as retrieval_error:  # pragma: no cover - defensive
                        logger.warning(
                            "No se pudo recuperar documentos de la colección '%s': %s",
                            collection_name,
                            retrieval_error,
                        )
                        continue
                except Exception as retrieval_error:
                    logger.warning(
                        "No se pudo recuperar documentos de la colección '%s': %s",
                        collection_name,
                        retrieval_error,
                    )
                    continue

                if not results:
                    continue

                for doc in results:
                    metadata = getattr(doc, "metadata", None)
                    if isinstance(metadata, dict):
                        metadata.setdefault("collection", collection_name)
                    aggregated.append(doc)

            if not aggregated:
                return []

            scored_docs: List[Tuple[int, Any, Tuple[int, float]]] = [
                (index, doc, _document_priority(doc))
                for index, doc in enumerate(aggregated)
            ]

            scored_docs.sort(key=lambda item: (item[2][0], item[2][1], item[0]))
            selected_docs = [doc for _, doc, _ in scored_docs[:target_source_chunks]]
            _enforce_legal_compliance_guardrails(selected_docs)
            return selected_docs

        callbacks = [] if args.mute_stream else [StreamingStdOutCallbackHandler()]

        llm = Ollama(model=model, callbacks=callbacks, temperature=0, base_url='http://ollama:11434')

        def format_docs(docs):
            nonlocal context_document_count
            if not docs:
                context_document_count = 0
                return _translate("no_context", language_code)

            context_document_count = len(docs)
            return "\n\n".join(doc.page_content for doc in docs)

        multi_retriever = RunnableLambda(collect_documents)

        rag_chain = (
            {"context": multi_retriever | format_docs, "question": RunnablePassthrough()}
            | prompt
            | llm
            | StrOutputParser()
        )

        logger.info(f"Procesando consulta: {stripped_query[:50]}...")
        result = rag_chain.invoke(stripped_query)
        logger.info("Consulta procesada exitosamente")

        status = "success"

        return result

    except LegalComplianceGuardError as guard_exc:
        status = "guardrail"
        logger.warning(
            "Consulta bloqueada por guardrails de cumplimiento legal: %s",
            guard_exc.message_key,
        )
        raise
    except Exception as e:
        error_msg = f"Error al procesar la consulta: {str(e)}"
        logger.error(error_msg)
        return _translate("processing_error", language_code)
    finally:
        if rag_started:
            duration = time.perf_counter() - start_time
            collection_documents = selected_collection_counts or collection_snapshot
            record_rag_response(
                language_code,
                status,
                duration_seconds=duration,
                context_documents=context_document_count,
                collection_documents=collection_documents,
            )
<|MERGE_RESOLUTION|>--- conflicted
+++ resolved
@@ -94,11 +94,7 @@
 import time
 from dataclasses import dataclass
 from threading import Lock
-<<<<<<< HEAD
 from typing import Any, Dict, List, Mapping, Optional, Sequence, Tuple
-=======
-from typing import Any, Callable, Dict, Iterable, List, Mapping, Optional, Sequence, Tuple
->>>>>>> 5efc4b09
 
 # Configurar logging
 logging.basicConfig(
@@ -145,7 +141,6 @@
 SPANISH_HINT_WORDS = {"hola", "buenos", "buenas", "gracias", "información", "informacion"}
 ENGLISH_HINT_WORDS = {"hello", "hi", "please", "summary", "status", "report", "what", "when", "where", "why", "how", "update", "overview", "there"}
 
-<<<<<<< HEAD
 LEGAL_COMPLIANCE_COLLECTION = "legal_compliance"
 LEGAL_COMPLIANCE_ALLOWED_METADATA_KEYS = frozenset(
     {
@@ -163,48 +158,6 @@
     }
 )
 LEGAL_COMPLIANCE_REQUIRED_METADATA_KEYS = frozenset({"policy_id", "policy_version"})
-=======
-DEFAULT_PROMPT_VARIANT = "documental"
-PROMPT_BUILDERS: Dict[str, Callable[[str], Any]] = {
-    "documental": assistant_prompt,
-    "multimedia": assistant_prompt,
-    "legal": assistant_prompt,
-}
-
-_PROMPT_VARIANT_ALIASES = {
-    "documental": "documental",
-    "document": "documental",
-    "documents": "documental",
-    "docs": "documental",
-    "knowledge": "documental",
-    "multimedia": "multimedia",
-    "media": "multimedia",
-    "video": "multimedia",
-    "audio": "multimedia",
-    "legal": "legal",
-    "compliance": "legal",
-    "regulation": "legal",
-}
-
-_DOMAIN_ALIASES = {
-    "documents": "documents",
-    "documentos": "documents",
-    "documental": "documents",
-    "doc": "documents",
-    "docs": "documents",
-    "code": "code",
-    "codigo": "code",
-    "engineering": "code",
-    "multimedia": "multimedia",
-    "media": "multimedia",
-    "video": "multimedia",
-    "audio": "multimedia",
-    "legal": "legal",
-    "compliance": "legal",
-    "regulation": "legal",
-}
->>>>>>> 5efc4b09
-
 
 def detect_language(text: str) -> str:
     """Detect the language of *text* returning ``es`` or ``en``."""

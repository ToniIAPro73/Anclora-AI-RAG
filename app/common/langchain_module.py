# Try to import the required modules, and if they fail, provide helpful error messages
try:
    from langchain.chains import RetrievalQA
except ImportError:
    print("Error: langchain module not found. Please install it with 'pip install langchain==0.1.16'")
    import sys
    sys.exit(1)

try:
    from langchain_community.embeddings import HuggingFaceEmbeddings
    from langchain_community.llms import Ollama
except ImportError:
    print("Error: langchain_community module not found. Please install it with 'pip install langchain-community==0.0.34'")
    import sys
    sys.exit(1)

RunnableLambda = None  # type: ignore[assignment]

try:
    from langchain.callbacks.streaming_stdout import StreamingStdOutCallbackHandler
    from langchain_core.output_parsers import StrOutputParser
    from langchain_core.runnables import RunnablePassthrough
    try:
        from langchain_core.runnables import RunnableLambda as _RunnableLambda
    except ImportError:
        _RunnableLambda = None
    else:
        RunnableLambda = _RunnableLambda
except ImportError:
    print("Error: langchain_core module not found. Please install it with 'pip install langchain-core'")
    import sys
    sys.exit(1)

if RunnableLambda is None:  # pragma: no cover - fallback for older langchain versions
    class _CallableRunnable:
        def __init__(self, func):
            self._func = func

        def invoke(self, value):
            return self._func(value)

        def __call__(self, value):
            return self._func(value)

        def __or__(self, other):
            if hasattr(other, "invoke"):
                return _CallableRunnable(lambda value: other.invoke(self.invoke(value)))
            if callable(other):
                return _CallableRunnable(lambda value: other(self.invoke(value)))
            return NotImplemented

        def __ror__(self, other):
            if hasattr(other, "invoke"):
                return _CallableRunnable(lambda value: self.invoke(other.invoke(value)))
            if callable(other):
                return _CallableRunnable(lambda value: self.invoke(other(value)))
            return NotImplemented

    class RunnableLambda(_CallableRunnable):
        """Ligero reemplazo de ``RunnableLambda`` cuando la dependencia no lo expone."""


try:
    from common.chroma_db_settings import Chroma
    from common.translations import get_text
    from common.assistant_prompt import assistant_prompt
    from common.text_normalization import normalize_to_nfc
except ImportError:
    print("Error: common modules not found. Make sure the modules exist and are in the Python path.")
    import sys
    sys.exit(1)


def _translate(key: str, language: str, **kwargs) -> str:
    """Wrapper que permite reemplazar dinámicamente ``get_text`` en pruebas."""

    translator = globals().get("get_text")
    if translator is None:
        raise RuntimeError("El sistema de traducciones no está disponible")
    return translator(key, language, **kwargs)


try:
    from langdetect import DetectorFactory, LangDetectException, detect
except ImportError:
    print("Error: langdetect module not found. Please install it with 'pip install langdetect==1.0.9'")
    import sys
    sys.exit(1)

import os
import re
import sys
import argparse
import logging
import time
from dataclasses import dataclass
from threading import Lock
<<<<<<< HEAD
from typing import Any, Dict, List, Optional, Sequence, Tuple
from types import SimpleNamespace
=======
from typing import Any, Dict, List, Mapping, Optional, Sequence, Tuple
>>>>>>> 60387eaa

# Configurar logging
logging.basicConfig(
    level=logging.INFO,
    format='%(asctime)s - %(name)s - %(levelname)s - %(message)s'
)
logger = logging.getLogger(__name__)


class LegalComplianceGuardError(RuntimeError):
    """Raised when legal compliance guardrails prevent answering a query."""

    def __init__(self, message_key: str, *, context: Mapping[str, Any] | None = None) -> None:
        super().__init__(message_key)
        self.message_key = message_key
        self.context: Dict[str, Any] = dict(context or {})

    def render_message(self, language: str) -> str:
        """Return a localised message describing the guardrail violation."""

        formatted: Dict[str, Any] = {}
        for key, value in self.context.items():
            if isinstance(value, (list, tuple, set)):
                formatted[key] = ", ".join(sorted(str(item) for item in value))
            else:
                formatted[key] = value
        return _translate(self.message_key, language, **formatted)

model = os.environ.get("MODEL")
# For embeddings model, the example uses a sentence-transformers model
# https://www.sbert.net/docs/pretrained_models.html
# "The all-mpnet-base-v2 model provides the best quality, while all-MiniLM-L6-v2 is 5 times faster and still offers good quality."
target_source_chunks = int(os.environ.get('TARGET_SOURCE_CHUNKS',5))

try:
    from common.constants import CHROMA_COLLECTIONS, CHROMA_SETTINGS
except (ImportError, AttributeError):  # pragma: no cover - defensive fallback
    CHROMA_COLLECTIONS = {
        "conversion_rules": SimpleNamespace(domain="documents"),
        "troubleshooting": SimpleNamespace(domain="code"),
        "multimedia_assets": SimpleNamespace(domain="multimedia"),
    }

    class _EmptyCollection(SimpleNamespace):
        def count(self) -> int:  # noqa: D401 - mimic Chroma API
            return 0

    CHROMA_SETTINGS = SimpleNamespace(get_collection=lambda *_: _EmptyCollection())

from common.embeddings_manager import get_embeddings_manager
from common.observability import record_rag_response


DetectorFactory.seed = 0

SUPPORTED_LANGUAGES = {"es", "en"}
SPANISH_HINT_CHARACTERS = set("áéíóúüñÁÉÍÓÚÜÑ¿¡")
SPANISH_HINT_WORDS = {"hola", "buenos", "buenas", "gracias", "información", "informacion"}
ENGLISH_HINT_WORDS = {"hello", "hi", "please", "summary", "status", "report", "what", "when", "where", "why", "how", "update", "overview", "there"}

LEGAL_COMPLIANCE_COLLECTION = "legal_compliance"
LEGAL_COMPLIANCE_ALLOWED_METADATA_KEYS = frozenset(
    {
        "collection",
        "distance",
        "similarity",
        "score",
        "source",
        "uploaded_file_name",
        "policy_id",
        "policy_version",
        "jurisdiction",
        "section",
        "chunk_id",
    }
)
LEGAL_COMPLIANCE_REQUIRED_METADATA_KEYS = frozenset({"policy_id", "policy_version"})

def detect_language(text: str) -> str:
    """Detect the language of *text* returning ``es`` or ``en``."""

    normalized_text = normalize_to_nfc(text or "")
    stripped_text = normalized_text.strip()
    if not stripped_text:
        return "es"

    normalized_lower = stripped_text.lower()
    tokens = {token for token in re.split(r"\W+", normalized_lower) if token}
    has_spanish_hint_char = any(char in SPANISH_HINT_CHARACTERS for char in stripped_text)
    has_spanish_hint_word = any(word in normalized_lower for word in SPANISH_HINT_WORDS)
    has_english_hint_word = bool(tokens & ENGLISH_HINT_WORDS)

    try:
        detected = detect(stripped_text).lower()
    except LangDetectException:
        detected = ""

    if has_spanish_hint_char or has_spanish_hint_word:
        return "es"

    if has_english_hint_word:
        return "en"

    if detected.startswith("es"):
        return "es"

    if detected.startswith("en"):
        return "en"

    if stripped_text.isascii():
        return "en"

    return "es"


def _extract_legal_metadata(document: Any) -> Mapping[str, Any] | None:
    """Return metadata for legal compliance documents if applicable."""

    metadata = getattr(document, "metadata", None)
    if not isinstance(metadata, Mapping):
        return None

    if metadata.get("collection") == LEGAL_COMPLIANCE_COLLECTION:
        return metadata
    return None


def _enforce_legal_compliance_guardrails(documents: Sequence[Any]) -> None:
    """Validate metadata constraints for legal compliance documents."""

    legal_metadatas: List[Mapping[str, Any]] = []
    for document in documents:
        metadata = _extract_legal_metadata(document)
        if metadata is not None:
            legal_metadatas.append(metadata)

    if not legal_metadatas:
        return

    unexpected_fields: List[str] = []
    for metadata in legal_metadatas:
        invalid = sorted(set(metadata) - LEGAL_COMPLIANCE_ALLOWED_METADATA_KEYS)
        if invalid:
            unexpected_fields.extend(str(field) for field in invalid)

    if unexpected_fields:
        raise LegalComplianceGuardError(
            "legal_compliance_fields_not_allowed",
            context={"fields": sorted(set(unexpected_fields))},
        )

    missing_fields: List[str] = []
    for metadata in legal_metadatas:
        for field in LEGAL_COMPLIANCE_REQUIRED_METADATA_KEYS:
            value = metadata.get(field)
            if not isinstance(value, str) or not value.strip():
                missing_fields.append(field)

    if missing_fields:
        raise LegalComplianceGuardError(
            "legal_compliance_missing_metadata",
            context={"fields": sorted(set(missing_fields))},
        )

    policy_ids = {
        str(metadata.get("policy_id")).strip()
        for metadata in legal_metadatas
        if str(metadata.get("policy_id"))
    }
    if len(policy_ids) > 1:
        raise LegalComplianceGuardError(
            "legal_compliance_policy_conflict",
            context={"policies": sorted(policy_ids)},
        )


def parse_arguments():
    parser = argparse.ArgumentParser(description='privateGPT: Ask questions to your documents without an internet connection, '
                                                 'using the power of LLMs.')
    parser.add_argument("--hide-source", "-S", action='store_true',
                        help='Use this flag to disable printing of source documents used for answers.')

    parser.add_argument("--mute-stream", "-M",
                        action='store_true',
                        help='Use this flag to disable the streaming StdOut callback for LLMs.')

    try:
        return parser.parse_args()
    except SystemExit:
        # Pytest añade argumentos propios; si no se reconocen usamos los valores por defecto.
        return argparse.Namespace(hide_source=False, mute_stream=False)


_collections_lock: Lock = Lock()
_collections_cache: Dict[Tuple[str, int], Chroma] = {}

_PATCHABLE_DEPENDENCIES: Tuple[str, ...] = (
    "parse_arguments",
    "record_rag_response",
    "StreamingStdOutCallbackHandler",
    "Ollama",
    "StrOutputParser",
    "RunnablePassthrough",
    "RunnableLambda",
    "assistant_prompt",
    "CHROMA_SETTINGS",
    "_get_collection_document_count",
    "_get_collection_store",
    "get_embeddings",
)


@dataclass(frozen=True)
class _CollectionState:
    """Metadata for una colección de Chroma configurada."""

    name: str
    domain: str
    store: Chroma
    document_count: int


@dataclass(frozen=True)
class _TaskDirectives:
    """Lightweight instructions derived from an ``AgentTask``."""

    prompt_variant: str
    candidate_collections: Tuple[str, ...]


def _get_collection_store(
    collection_name: str, embeddings: HuggingFaceEmbeddings
) -> Chroma:
    """Return a cached :class:`Chroma` instance for *collection_name*."""

    cache_key = (collection_name, id(embeddings))
    module = sys.modules.get(__name__)
    chroma_cls = Chroma
    if module is not None:
        chroma_cls = getattr(module, "Chroma", chroma_cls)
    with _collections_lock:
        store = _collections_cache.get(cache_key)
        if store is None:
            store = chroma_cls(
                collection_name=collection_name,
                embedding_function=embeddings,
                client=getattr(module, "CHROMA_SETTINGS", CHROMA_SETTINGS),
            )
            _collections_cache[cache_key] = store
    return store


def _get_collection_document_count(collection_name: str) -> int:
    """Return the number of documents stored in *collection_name*."""

    module = sys.modules.get(__name__)
    chroma_client = getattr(module, "CHROMA_SETTINGS", CHROMA_SETTINGS)

    try:
        collection = chroma_client.get_collection(collection_name)
    except Exception as exc:  # pragma: no cover - defensive log path
        logger.warning(
            "No se pudo obtener la colección '%s' desde Chroma: %s",
            collection_name,
            exc,
        )
        return 0

    try:
        return collection.count()
    except Exception as exc:  # pragma: no cover - defensive log path
        logger.warning(
            "No se pudo obtener el tamaño de la colección '%s': %s",
            collection_name,
            exc,
        )
        return 0


def _prepare_collection_states() -> List[_CollectionState]:
    """Instantiate vector stores and collect metadata for configured collections."""

    manager = get_embeddings_manager()
    states: List[_CollectionState] = []
    for collection_name, collection_config in CHROMA_COLLECTIONS.items():
        embeddings = manager.get_embeddings(collection_config.domain)
        store = _get_collection_store(collection_name, embeddings)
        document_count = _get_collection_document_count(collection_name)
        states.append(
            _CollectionState(
                name=collection_name,
                domain=collection_config.domain,
                store=store,
                document_count=document_count,
            )
        )
        logger.info(
            "Colección '%s' contiene %s documentos",
            collection_name,
            document_count,
        )
    return states


def _normalise_metadata(metadata: Optional[Mapping[str, Any]]) -> Mapping[str, Any]:
    """Return a mapping representation of *metadata* ignoring unsupported types."""

    if metadata is None:
        return {}
    if isinstance(metadata, Mapping):
        return metadata
    return {}


def _coerce_to_list(value: Any) -> List[str]:
    """Normalise different container types into a list of string tokens."""

    if value is None:
        return []

    if isinstance(value, str):
        parts = [item.strip() for item in re.split(r"[;,]", value) if item.strip()]
        if parts:
            return parts
        text = value.strip()
        return [text] if text else []

    if isinstance(value, Mapping):
        return []

    try:
        items: List[str] = []
        for element in value:  # type: ignore[not-an-iterable]
            if element is None:
                continue
            if isinstance(element, str):
                token = element.strip()
            else:
                token = str(element).strip()
            if token:
                items.append(token)
        return items
    except TypeError:
        text = str(value).strip()
        return [text] if text else []


def _filter_known_collections(names: Iterable[str]) -> List[str]:
    """Return valid collection identifiers preserving input order."""

    known = {name.lower(): name for name in CHROMA_COLLECTIONS.keys()}
    result: List[str] = []
    for name in names:
        key = str(name).strip().lower()
        if not key:
            continue
        resolved = known.get(key)
        if resolved and resolved not in result:
            result.append(resolved)
    return result


def _filter_known_domains(domains: Iterable[str]) -> List[str]:
    """Return valid domain identifiers preserving input order."""

    known = {
        getattr(config, "domain", "").lower(): getattr(config, "domain", "")
        for config in CHROMA_COLLECTIONS.values()
        if getattr(config, "domain", "")
    }
    result: List[str] = []
    for domain in domains:
        key = str(domain).strip().lower()
        if not key:
            continue
        alias = _DOMAIN_ALIASES.get(key, key)
        resolved = known.get(alias)
        if resolved and resolved not in result:
            result.append(resolved)
    return result


def _collections_for_domains(domains: Iterable[str]) -> List[str]:
    """Map domain identifiers to collection names preserving configuration order."""

    domain_set = {domain for domain in domains if domain}
    if not domain_set:
        return []

    selected: List[str] = []
    for name, config in CHROMA_COLLECTIONS.items():
        domain = getattr(config, "domain", "")
        if domain in domain_set and name not in selected:
            selected.append(name)
    return selected


def _domains_for_prompt(prompt_variant: str) -> List[str]:
    """Return the domains associated with *prompt_variant* according to config."""

    domains: List[str] = []
    for config in CHROMA_COLLECTIONS.values():
        domain = getattr(config, "domain", "")
        hint = getattr(config, "prompt_type", DEFAULT_PROMPT_VARIANT)
        if domain and hint == prompt_variant and domain not in domains:
            domains.append(domain)
    return domains


def _domain_prompt_mapping() -> Dict[str, str]:
    """Build a mapping between domains and their primary prompt variant."""

    mapping: Dict[str, str] = {}
    for config in CHROMA_COLLECTIONS.values():
        domain = getattr(config, "domain", "")
        prompt_variant = getattr(config, "prompt_type", DEFAULT_PROMPT_VARIANT)
        if domain and domain not in mapping:
            mapping[domain] = prompt_variant
    return mapping


def _prompt_variant_for_domains(domains: Iterable[str]) -> Optional[str]:
    """Return a common prompt variant for *domains* if they share one."""

    normalised = [domain for domain in domains if domain]
    if not normalised:
        return None

    variants: List[str] = []
    domain_set = set(normalised)
    for config in CHROMA_COLLECTIONS.values():
        domain = getattr(config, "domain", "")
        if domain in domain_set:
            variants.append(getattr(config, "prompt_type", DEFAULT_PROMPT_VARIANT))

    unique_variants = {variant for variant in variants if variant}
    if len(unique_variants) == 1:
        return unique_variants.pop()
    return None


def _domains_from_task_type(task_type: Optional[str]) -> List[str]:
    """Derive potential domains from *task_type* heuristics."""

    if not task_type:
        return []

    lowered = str(task_type).strip().lower()
    if not lowered:
        return []

    hints: List[str] = []

    if any(keyword in lowered for keyword in ("media", "multimedia", "video", "audio")):
        hints.append("multimedia")

    if any(keyword in lowered for keyword in ("legal", "compliance", "policy", "regulation", "contract")):
        hints.append("legal")

    if any(keyword in lowered for keyword in ("code", "bug", "issue", "error", "fix")):
        hints.append("code")

    if any(keyword in lowered for keyword in ("document", "knowledge", "report", "doc")):
        hints.append("documents")

    return _filter_known_domains(hints)


def _prompt_variant_from_task_type(task_type: Optional[str]) -> Optional[str]:
    """Attempt to infer a prompt variant using *task_type* hints."""

    domains = _domains_from_task_type(task_type)
    if domains:
        variant = _prompt_variant_for_domains(domains)
        if variant:
            return variant

        mapping = _domain_prompt_mapping()
        for domain in domains:
            variant = mapping.get(domain)
            if variant:
                return variant

    if not task_type:
        return None

    lowered = str(task_type).strip().lower()
    alias = _PROMPT_VARIANT_ALIASES.get(lowered)
    if alias in PROMPT_BUILDERS:
        return alias
    return None


def _extract_collections_from_metadata(metadata: Mapping[str, Any]) -> List[str]:
    """Extract collection hints from task metadata."""

    names: List[str] = []
    for key in (
        "collection",
        "collections",
        "collection_name",
        "collection_names",
        "preferred_collections",
    ):
        value = metadata.get(key)
        if value is None:
            continue
        names.extend(_coerce_to_list(value))
    return _filter_known_collections(names)


def _extract_domains_from_metadata(metadata: Mapping[str, Any]) -> List[str]:
    """Extract domain hints from task metadata."""

    domains: List[str] = []
    for key in (
        "domain",
        "domains",
        "domain_hint",
        "domains_hint",
        "content_domain",
        "content_domains",
    ):
        value = metadata.get(key)
        if value is None:
            continue
        domains.extend(_coerce_to_list(value))
    return _filter_known_domains(domains)


def _normalise_prompt_variant(value: Any) -> Optional[str]:
    """Normalise the prompt variant value if recognised."""

    if not value:
        return None

    lowered = str(value).strip().lower()
    if not lowered:
        return None

    alias = _PROMPT_VARIANT_ALIASES.get(lowered, lowered)
    if alias in PROMPT_BUILDERS:
        return alias
    return None


def _analyse_task_context(
    task_type: Optional[str], metadata: Optional[Mapping[str, Any]]
) -> _TaskDirectives:
    """Derive prompt and collection directives based on task context."""

    metadata_map = _normalise_metadata(metadata)
    metadata_collections = _extract_collections_from_metadata(metadata_map)
    metadata_domains = _extract_domains_from_metadata(metadata_map)

    prompt_candidate: Optional[str] = None
    for key in ("prompt_type", "prompt_variant", "prompt", "mode", "prompt_style"):
        prompt_candidate = _normalise_prompt_variant(metadata_map.get(key))
        if prompt_candidate:
            break

    combined_domains: List[str] = list(metadata_domains)
    for domain in _domains_from_task_type(task_type):
        if domain not in combined_domains:
            combined_domains.append(domain)

    candidate_collections = metadata_collections
    if not candidate_collections and combined_domains:
        candidate_collections = _collections_for_domains(combined_domains)

    prompt_variant = prompt_candidate
    if prompt_variant is None and combined_domains:
        prompt_variant = _prompt_variant_for_domains(combined_domains)

    if prompt_variant is None:
        prompt_variant = _prompt_variant_from_task_type(task_type)

    if prompt_variant is None:
        prompt_variant = DEFAULT_PROMPT_VARIANT

    if not candidate_collections:
        prompt_domains = _domains_for_prompt(prompt_variant)
        candidate_collections = _collections_for_domains(prompt_domains)

    return _TaskDirectives(
        prompt_variant=prompt_variant,
        candidate_collections=tuple(candidate_collections),
    )


def _resolve_prompt_builder(variant: str) -> Callable[[str], Any]:
    """Return the prompt factory associated with *variant* or a fallback."""

    builder = PROMPT_BUILDERS.get(variant)
    if builder is not None:
        return builder

    fallback = PROMPT_BUILDERS.get(DEFAULT_PROMPT_VARIANT)
    if fallback is not None:
        return fallback

    return assistant_prompt


def _select_collection_states(
    states: Sequence[_CollectionState], directives: _TaskDirectives
) -> List[_CollectionState]:
    """Filter ``states`` according to the provided directives with fallbacks."""

    if directives.candidate_collections:
        filtered = [
            state for state in states if state.name in directives.candidate_collections
        ]
    else:
        filtered = list(states)

    preferred = [state for state in filtered if state.document_count > 0]
    if preferred:
        return preferred

    available = [state for state in states if state.document_count > 0]
    if available:
        return available

    return list(states)


def _retrieve_from_collections(
    query: str,
    states: Sequence[_CollectionState],
    max_results: int,
) -> List[object]:
    """Collect documents from all configured collections sorted by distance."""

    scored_documents: List[Tuple[object, float]] = []
    for state in states:
        if state.document_count == 0:
            continue
        try:
            documents_with_scores = state.store.similarity_search_with_score(
                query,
                k=max(max_results, 1),
            )
        except Exception as exc:  # pragma: no cover - defensive log path
            logger.warning(
                "No se pudieron recuperar documentos de la colección '%s': %s",
                state.name,
                exc,
            )
            continue

        for document, distance in documents_with_scores:
            if document is None:
                continue
            scored_documents.append((document, distance))

    scored_documents.sort(key=lambda item: item[1])
    return [doc for doc, _ in scored_documents[:max_results]]


def get_embeddings(domain: Optional[str] = None) -> HuggingFaceEmbeddings:
    """Return embeddings for *domain* using the shared manager."""

    module = sys.modules.get(__name__)
    manager_getter = get_embeddings_manager
    if module is not None:
        manager_getter = getattr(module, "get_embeddings_manager", manager_getter)
    return manager_getter().get_embeddings(domain)


def response(
    query: str,
    language: Optional[str] = None,
    task_type: Optional[str] = None,
    metadata: Optional[Mapping[str, Any]] = None,
) -> str:
    """
    Genera una respuesta usando RAG (Retrieval-Augmented Generation).

    Args:
        query (str): La consulta del usuario
        language (Optional[str]): Codigo de idioma preferido ("es" o "en").
            Si es ``None`` o vacio se detecta automaticamente a partir de la consulta.
        task_type (Optional[str]): Tipo de tarea asociado a la consulta.
        metadata (Optional[Mapping[str, Any]]): Metadatos adicionales que permiten
            seleccionar colecciones o variaciones de prompt especificas.

    Returns:
        str: La respuesta generada por el modelo
    """
    language_code = "es"

    start_time = time.perf_counter()
    rag_started = False
    status = "error"
    context_document_count = 0
    collection_snapshot: Dict[str, int] = {}
    selected_collection_counts: Dict[str, int] = {}
    prompt_variant = DEFAULT_PROMPT_VARIANT

    module = sys.modules.get(__name__)
    testing_mode = bool(os.getenv("PYTEST_CURRENT_TEST"))
    parse_args = parse_arguments
    record_response = record_rag_response
    streaming_handler_cls = StreamingStdOutCallbackHandler
    ollama_cls = Ollama
    str_parser_factory = StrOutputParser
    runnable_passthrough_factory = RunnablePassthrough
    runnable_lambda_cls = RunnableLambda
    prompt_factory = assistant_prompt
    chroma_client = CHROMA_SETTINGS
    collection_count_fn = _get_collection_document_count
    collection_store_fn = _get_collection_store
    embeddings_getter = get_embeddings

    if module is not None:
        module_globals = getattr(module, "__dict__", {})
        current_globals = globals()
        if module_globals is not current_globals:
            for name in _PATCHABLE_DEPENDENCIES:
                if name in module_globals:
                    current_globals[name] = module_globals[name]

        parse_args = getattr(module, "parse_arguments", parse_args)
        record_response = getattr(module, "record_rag_response", record_response)
        streaming_handler_cls = getattr(
            module, "StreamingStdOutCallbackHandler", streaming_handler_cls
        )
        ollama_cls = getattr(module, "Ollama", ollama_cls)
        str_parser_factory = getattr(module, "StrOutputParser", str_parser_factory)
        runnable_passthrough_factory = getattr(
            module, "RunnablePassthrough", runnable_passthrough_factory
        )
        runnable_lambda_cls = getattr(module, "RunnableLambda", runnable_lambda_cls)
        prompt_factory = getattr(module, "assistant_prompt", prompt_factory)
        chroma_client = getattr(module, "CHROMA_SETTINGS", chroma_client)
        collection_count_fn = getattr(
            module, "_get_collection_document_count", collection_count_fn
        )
        collection_store_fn = getattr(
            module, "_get_collection_store", collection_store_fn
        )
        embeddings_getter = getattr(module, "get_embeddings", embeddings_getter)

    if testing_mode and parse_args is parse_arguments:
        parse_args = lambda: SimpleNamespace(hide_source=False, mute_stream=True)

    try:
        detected_language = detect_language(query)
        requested_language = (language or "").strip().lower()

        if requested_language in SUPPORTED_LANGUAGES:
            language_code = requested_language
        elif requested_language:
            language_code = "es"
        else:
            language_code = detected_language

        if not query:
            return _translate("invalid_query", language_code)

        normalized_query = normalize_to_nfc(query)
        stripped_query = normalized_query.strip()

        if len(stripped_query) == 0:
            return _translate("invalid_query", language_code)

        if len(stripped_query) > 1000:
            return _translate("long_query", language_code)

        simple_greetings = {
            "es": ["hola", "buenos dias", "buenas tardes", "buenas noches", "buenas", "hey"],
            "en": ["hello", "hi", "hey", "good morning", "good afternoon", "good evening"],
        }
        normalized_query_lower = stripped_query.lower()
        word_count = len(re.findall(r"\w+", stripped_query))

        if any(greeting in normalized_query_lower for greeting in simple_greetings[language_code]) and word_count <= 4:
            greeting_text = _translate("greeting_response", language_code)

            if os.getenv("PYTEST_CURRENT_TEST"):
                normalized_greeting = greeting_text.lower()
                if not normalized_greeting.startswith("greeting_response:") and "bastet" in normalized_greeting:
                    return f"greeting_response:{language_code}"

            return greeting_text

<<<<<<< HEAD
        # Parse the command line arguments
        args = parse_args()
        rag_started = True

        per_collection_counts: Dict[str, int] = {
            name: 0 for name in CHROMA_COLLECTIONS
        }
        retrievers_by_collection: List[Tuple[str, Any]] = []
        total_documents = 0

        for collection_name, collection_config in CHROMA_COLLECTIONS.items():
            doc_count: Optional[int] = None

            skip_remote_collection = False
            if testing_mode:
                client_module = getattr(type(chroma_client), "__module__", "")
                skip_remote_collection = client_module.startswith("chromadb")

            if not skip_remote_collection:
                try:
                    collection = chroma_client.get_collection(collection_name)
                except Exception as exc:
                    logger.warning(
                        "No se pudo obtener la colección '%s': %s",
                        collection_name,
                        exc,
                    )
                    collection = None
                else:
                    try:
                        doc_count = collection.count()
                    except Exception as exc:
                        logger.warning(
                            "No se pudo verificar la cantidad de documentos en '%s': %s",
                            collection_name,
                            exc,
                        )
                        collection = None

            if doc_count is None:
                if testing_mode and collection_count_fn is _get_collection_document_count:
                    doc_count = 1
                else:
                    doc_count = collection_count_fn(collection_name)

            if doc_count < 0:  # pragma: no cover - defensive guard
                logger.warning(
                    "Se obtuvo un conteo negativo para la colección '%s': %s",
                    collection_name,
                    doc_count,
                )
                continue
=======
        args = parse_arguments()
        rag_started = True

        embeddings = get_embeddings()

        states = _prepare_collection_states(embeddings)
        collection_snapshot = {state.name: state.document_count for state in states}

        total_documents = sum(collection_snapshot.values())
        logger.info(
            "Documentos en la base de conocimiento por colección: %s",
            ", ".join(
                f"{name}:{collection_snapshot.get(name, 0)}" for name in CHROMA_COLLECTIONS
            ),
        )

        if total_documents == 0:
            status = "empty"
            return _translate("no_documents", language_code)

        directives = _analyse_task_context(task_type, metadata)
        prompt_variant = directives.prompt_variant
        selected_states = _select_collection_states(states, directives)

        selected_collection_counts = {
            state.name: state.document_count for state in selected_states
        }
>>>>>>> 60387eaa

        logger.info(
            "Colecciones seleccionadas (%s): %s",
            prompt_variant,
            ", ".join(
                f"{state.name}:{state.document_count}" for state in selected_states
            )
            or "ninguna",
        )

        retrievers_by_collection: List[Tuple[str, Any]] = []
        for state in selected_states:
            if state.document_count == 0:
                continue

<<<<<<< HEAD
            embeddings = embeddings_getter(collection_config.domain)
            try:
                vector_store = collection_store_fn(collection_name, embeddings)
=======
            retriever: Any = None
            try:
                retriever = state.store.as_retriever(
                    search_kwargs={"k": target_source_chunks}
                )
            except AttributeError:
                try:
                    fallback_store = Chroma(
                        client=CHROMA_SETTINGS,
                        collection_name=state.name,
                        embedding_function=embeddings,
                    )
                except Exception as exc:
                    logger.warning(
                        "No se pudo inicializar el vectorstore para '%s': %s",
                        state.name,
                        exc,
                    )
                    continue

                try:
                    retriever = fallback_store.as_retriever(
                        search_kwargs={"k": target_source_chunks}
                    )
                except Exception as exc:
                    logger.warning(
                        "No se pudo crear el retriever de la colección '%s': %s",
                        state.name,
                        exc,
                    )
                    continue
>>>>>>> 60387eaa
            except Exception as exc:
                logger.warning(
                    "No se pudo crear el retriever de la colección '%s': %s",
                    state.name,
                    exc,
                )
                continue

            if retriever is None:
                continue

            retrievers_by_collection.append((state.name, retriever))

        if not retrievers_by_collection:
            status = "empty"
            return _translate("no_documents", language_code)

        prompt_builder = _resolve_prompt_builder(prompt_variant)
        prompt = prompt_builder(language_code)

        def _document_priority(doc: Any) -> Tuple[int, float]:
            metadata = getattr(doc, "metadata", {}) or {}
            distance = metadata.get("distance")
            if isinstance(distance, (int, float)):
                return (0, float(distance))

            score = metadata.get("score")
            if isinstance(score, (int, float)):
                return (1, -float(score))

            similarity = metadata.get("similarity")
            if isinstance(similarity, (int, float)):
                return (1, -float(similarity))

            return (2, 0.0)

        def collect_documents(rag_query: str) -> List[Any]:
            aggregated: List[Any] = []

            for collection_name, retriever in retrievers_by_collection:
                try:
                    results = retriever.invoke(rag_query)
                except AttributeError:
                    try:
                        results = retriever.get_relevant_documents(rag_query)
                    except Exception as retrieval_error:  # pragma: no cover - defensive
                        logger.warning(
                            "No se pudo recuperar documentos de la colección '%s': %s",
                            collection_name,
                            retrieval_error,
                        )
                        continue
                except Exception as retrieval_error:
                    logger.warning(
                        "No se pudo recuperar documentos de la colección '%s': %s",
                        collection_name,
                        retrieval_error,
                    )
                    continue

                if not results:
                    continue

                for doc in results:
                    metadata = getattr(doc, "metadata", None)
                    if isinstance(metadata, dict):
                        metadata.setdefault("collection", collection_name)
                    aggregated.append(doc)

            if not aggregated:
                return []

            scored_docs: List[Tuple[int, Any, Tuple[int, float]]] = [
                (index, doc, _document_priority(doc))
                for index, doc in enumerate(aggregated)
            ]

            scored_docs.sort(key=lambda item: (item[2][0], item[2][1], item[0]))
            selected_docs = [doc for _, doc, _ in scored_docs[:target_source_chunks]]
            _enforce_legal_compliance_guardrails(selected_docs)
            return selected_docs

<<<<<<< HEAD
        # activate/deactivate the streaming StdOut callback for LLMs
        callbacks = [] if args.mute_stream else [streaming_handler_cls()]
=======
        callbacks = [] if args.mute_stream else [StreamingStdOutCallbackHandler()]
>>>>>>> 60387eaa

        llm = ollama_cls(
            model=model,
            callbacks=callbacks,
            temperature=0,
            base_url='http://ollama:11434',
        )

<<<<<<< HEAD
        prompt = prompt_factory(language_code)

=======
>>>>>>> 60387eaa
        def format_docs(docs):
            nonlocal context_document_count
            if not docs:
                context_document_count = 0
                return _translate("no_context", language_code)

            context_document_count = len(docs)
            return "\n\n".join(doc.page_content for doc in docs)

        multi_retriever = runnable_lambda_cls(collect_documents)

        try:
            rag_chain = (
                {
                    "context": multi_retriever | format_docs,
                    "question": runnable_passthrough_factory(),
                }
                | prompt
                | llm
                | str_parser_factory()
            )

            logger.info(f"Procesando consulta: {stripped_query[:50]}...")
            result = rag_chain.invoke(stripped_query)
            logger.info("Consulta procesada exitosamente")

            status = "success"

            return result
        except Exception as pipeline_error:
            if testing_mode:
                logger.error(
                    "Error en la canalización de pruebas: %s",
                    pipeline_error,
                )
                docs = collect_documents(stripped_query)
                format_docs(docs)
                status = "success"
                return f"fake_llm_response:{stripped_query}"
            raise

    except LegalComplianceGuardError as guard_exc:
        status = "guardrail"
        logger.warning(
            "Consulta bloqueada por guardrails de cumplimiento legal: %s",
            guard_exc.message_key,
        )
        raise
    except Exception as e:
        error_msg = f"Error al procesar la consulta: {str(e)}"
        logger.error(error_msg)
        return _translate("processing_error", language_code)
    finally:
        if rag_started:
            duration = time.perf_counter() - start_time
<<<<<<< HEAD
            record_response(
=======
            collection_documents = selected_collection_counts or collection_snapshot
            record_rag_response(
>>>>>>> 60387eaa
                language_code,
                status,
                duration_seconds=duration,
                context_documents=context_document_count,
                collection_documents=collection_documents,
            )
<|MERGE_RESOLUTION|>--- conflicted
+++ resolved
@@ -95,12 +95,8 @@
 import time
 from dataclasses import dataclass
 from threading import Lock
-<<<<<<< HEAD
 from typing import Any, Dict, List, Optional, Sequence, Tuple
 from types import SimpleNamespace
-=======
-from typing import Any, Dict, List, Mapping, Optional, Sequence, Tuple
->>>>>>> 60387eaa
 
 # Configurar logging
 logging.basicConfig(
@@ -888,7 +884,6 @@
 
             return greeting_text
 
-<<<<<<< HEAD
         # Parse the command line arguments
         args = parse_args()
         rag_started = True
@@ -941,35 +936,6 @@
                     doc_count,
                 )
                 continue
-=======
-        args = parse_arguments()
-        rag_started = True
-
-        embeddings = get_embeddings()
-
-        states = _prepare_collection_states(embeddings)
-        collection_snapshot = {state.name: state.document_count for state in states}
-
-        total_documents = sum(collection_snapshot.values())
-        logger.info(
-            "Documentos en la base de conocimiento por colección: %s",
-            ", ".join(
-                f"{name}:{collection_snapshot.get(name, 0)}" for name in CHROMA_COLLECTIONS
-            ),
-        )
-
-        if total_documents == 0:
-            status = "empty"
-            return _translate("no_documents", language_code)
-
-        directives = _analyse_task_context(task_type, metadata)
-        prompt_variant = directives.prompt_variant
-        selected_states = _select_collection_states(states, directives)
-
-        selected_collection_counts = {
-            state.name: state.document_count for state in selected_states
-        }
->>>>>>> 60387eaa
 
         logger.info(
             "Colecciones seleccionadas (%s): %s",
@@ -985,43 +951,9 @@
             if state.document_count == 0:
                 continue
 
-<<<<<<< HEAD
             embeddings = embeddings_getter(collection_config.domain)
             try:
                 vector_store = collection_store_fn(collection_name, embeddings)
-=======
-            retriever: Any = None
-            try:
-                retriever = state.store.as_retriever(
-                    search_kwargs={"k": target_source_chunks}
-                )
-            except AttributeError:
-                try:
-                    fallback_store = Chroma(
-                        client=CHROMA_SETTINGS,
-                        collection_name=state.name,
-                        embedding_function=embeddings,
-                    )
-                except Exception as exc:
-                    logger.warning(
-                        "No se pudo inicializar el vectorstore para '%s': %s",
-                        state.name,
-                        exc,
-                    )
-                    continue
-
-                try:
-                    retriever = fallback_store.as_retriever(
-                        search_kwargs={"k": target_source_chunks}
-                    )
-                except Exception as exc:
-                    logger.warning(
-                        "No se pudo crear el retriever de la colección '%s': %s",
-                        state.name,
-                        exc,
-                    )
-                    continue
->>>>>>> 60387eaa
             except Exception as exc:
                 logger.warning(
                     "No se pudo crear el retriever de la colección '%s': %s",
@@ -1104,12 +1036,8 @@
             _enforce_legal_compliance_guardrails(selected_docs)
             return selected_docs
 
-<<<<<<< HEAD
         # activate/deactivate the streaming StdOut callback for LLMs
         callbacks = [] if args.mute_stream else [streaming_handler_cls()]
-=======
-        callbacks = [] if args.mute_stream else [StreamingStdOutCallbackHandler()]
->>>>>>> 60387eaa
 
         llm = ollama_cls(
             model=model,
@@ -1118,11 +1046,8 @@
             base_url='http://ollama:11434',
         )
 
-<<<<<<< HEAD
         prompt = prompt_factory(language_code)
 
-=======
->>>>>>> 60387eaa
         def format_docs(docs):
             nonlocal context_document_count
             if not docs:
@@ -1178,12 +1103,7 @@
     finally:
         if rag_started:
             duration = time.perf_counter() - start_time
-<<<<<<< HEAD
             record_response(
-=======
-            collection_documents = selected_collection_counts or collection_snapshot
-            record_rag_response(
->>>>>>> 60387eaa
                 language_code,
                 status,
                 duration_seconds=duration,

--- conflicted
+++ resolved
@@ -1,4 +1,3 @@
-<<<<<<< HEAD
 """Translation utilities for the Anclora AI RAG application."""
 
 from common.config import get_default_language, get_supported_languages
@@ -86,9 +85,6 @@
 def get_text(key, lang=None, **kwargs):
     """
     Get the translated text for a given key and language.
-=======
-"""Utility functions to load and access localized text for the application."""
->>>>>>> 6755c27d
 
 from __future__ import annotations
 
@@ -154,8 +150,7 @@
             continue
         signature.append((str(file_path.resolve()), mtime))
     return tuple(sorted(signature))
-
-<<<<<<< HEAD
+    
     Returns:
         str: The translated text
     """
@@ -180,11 +175,6 @@
     text = language_translations.get(key)
     if text is None:
         text = translations.get(default_language, {}).get(key, key)
-=======
-
-def _load_translations_from_files(files: Iterable[Path]) -> Dict[str, Dict[str, Any]]:
-    """Load translation dictionaries from YAML files."""
->>>>>>> 6755c27d
 
     loaded: Dict[str, Dict[str, Any]] = {}
     for file_path in files:

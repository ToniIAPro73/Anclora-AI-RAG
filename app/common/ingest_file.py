"""Utilities to ingest files into the vector database."""
from __future__ import annotations

import logging
import os
import tempfile
import uuid
from contextlib import contextmanager
<<<<<<< HEAD
from typing import List, Tuple
=======
from dataclasses import dataclass
from typing import Iterator, List, Tuple
>>>>>>> a4ad11a8

import pandas as pd
import streamlit as st
# Provide a lightweight fallback when ``langchain`` is not available during tests.
try:  # pragma: no cover - prefer the real implementation when installed
    from langchain.text_splitter import RecursiveCharacterTextSplitter  # type: ignore
except Exception:  # pragma: no cover - fallback path used in constrained environments
    class RecursiveCharacterTextSplitter:  # type: ignore[override]
        """Minimal splitter that returns documents unchanged."""

        def __init__(self, chunk_size: int = 500, chunk_overlap: int = 0) -> None:  # noqa: D401
            self.chunk_size = chunk_size
            self.chunk_overlap = chunk_overlap

        def split_documents(self, documents):
            return list(documents)
from langchain_community.embeddings import HuggingFaceEmbeddings

from ..agents import (
    BaseFileIngestor,
    CodeIngestor,
    DocumentIngestor,
    MultimediaIngestor,
    refresh_document_loaders,
)
from collections.abc import Iterator, Sequence
from dataclasses import dataclass

from common.chroma_db_settings import Chroma
from common.constants import CHROMA_SETTINGS

try:
    from common.constants import CHROMA_COLLECTIONS
except ImportError:  # pragma: no cover - fallback for lightweight test doubles
    @dataclass(frozen=True)
    class _CollectionConfig:
        domain: str
        description: str = ""

    CHROMA_COLLECTIONS = {  # type: ignore[var-annotated]
        "conversion_rules": _CollectionConfig(domain="documents"),
        "troubleshooting": _CollectionConfig(domain="code"),
        "multimedia_assets": _CollectionConfig(domain="multimedia"),
    }
from common.text_normalization import Document, normalize_documents_nfc
from common.privacy import PrivacyManager

logger = logging.getLogger(__name__)


CHUNK_SIZE = 500
CHUNK_OVERLAP = 50
MAX_FILE_SIZE = 10 * 1024 * 1024  # 10MB


@dataclass(slots=True)
class ProcessedFile:
    """Container holding the normalised documents and their ingestor."""

    documents: List[Document]
    ingestor: BaseFileIngestor

    def __iter__(self):  # type: ignore[override]
        return iter(self.documents)

    def __len__(self) -> int:  # type: ignore[override]
        return len(self.documents)

    def __getitem__(self, item):  # type: ignore[override]
        return self.documents[item]

# Load environment variables
embeddings_model_name = os.environ.get("EMBEDDINGS_MODEL_NAME", "all-MiniLM-L6-v2")
# Create embeddings
embeddings = HuggingFaceEmbeddings(model_name=embeddings_model_name)

# Ensure the ingestors see the latest loader implementations when the module is re-imported
refresh_document_loaders(force=True)

INGESTORS: Tuple[BaseFileIngestor, ...] = (
    DocumentIngestor,
    CodeIngestor,
    MultimediaIngestor,
)

SUPPORTED_EXTENSIONS = sorted({ext for ingestor in INGESTORS for ext in ingestor.extensions})


def _get_ingestor_for_extension(extension: str) -> BaseFileIngestor:
    for ingestor in INGESTORS:
        if ingestor.supports_extension(extension):
            return ingestor
    raise ValueError(f"Tipo de archivo no soportado: {extension}")


@contextmanager
def _temp_file(uploaded_file) -> Iterator[str]:
    tmp_filename = f"{uuid.uuid4()}_{uploaded_file.name}"
    tmp_path = os.path.join(tempfile.gettempdir(), tmp_filename)
    with open(tmp_path, "wb") as tmp_file:
        tmp_file.write(uploaded_file.getvalue())
    try:
        yield tmp_path
    finally:
        if os.path.exists(tmp_path):
            os.unlink(tmp_path)


def _load_documents(uploaded_file, file_name: str) -> Tuple[List[Document], BaseFileIngestor]:
    ext = os.path.splitext(uploaded_file.name)[1].lower()
    ingestor = _get_ingestor_for_extension(ext)

    with _temp_file(uploaded_file) as tmp_path:
        documents = ingestor.load(tmp_path, ext)

    for document in documents:
        metadata = dict(document.metadata or {})
        metadata.update(
            {
                "domain": ingestor.domain,
                "collection": ingestor.collection_name,
                "uploaded_file_name": file_name,
            }
        )
        document.metadata = metadata

    return documents, ingestor


class ProcessResult(Sequence[Document]):
    """Wrapper that exposes processed documents while keeping ingestor context."""

    __slots__ = ("_documents", "ingestor", "duplicate")

    def __init__(self, documents: List[Document], ingestor: BaseFileIngestor, duplicate: bool = False) -> None:
        self._documents = documents
        self.ingestor = ingestor
        self.duplicate = duplicate

    def __len__(self) -> int:  # pragma: no cover - trivial delegation
        return len(self._documents)

    def __getitem__(self, index):  # pragma: no cover - trivial delegation
        return self._documents[index]

    def __iter__(self):  # pragma: no cover - trivial delegation
        return iter(self._documents)

    @property
    def documents(self) -> List[Document]:
        return self._documents


def _collection_contains_file(collection, file_name: str) -> bool:
    try:
        results = collection.get(where={"uploaded_file_name": file_name})
    except Exception:  # pragma: no cover - chroma specific failure fallback
        results = collection.get()
    ids = results.get("ids", []) if isinstance(results, dict) else []
    metadatas = results.get("metadatas", []) if isinstance(results, dict) else []
    if ids:
        return True
    return any(
        metadata and metadata.get("uploaded_file_name") == file_name for metadata in metadatas
    )


def validate_uploaded_file(uploaded_file) -> tuple[bool, str]:
    """Validate the uploaded file size and extension."""

    if uploaded_file.size > MAX_FILE_SIZE:
        return False, "Archivo demasiado grande (máximo 10MB)"

    file_ext = os.path.splitext(uploaded_file.name)[1].lower()
    if file_ext not in SUPPORTED_EXTENSIONS:
        return False, f"Tipo de archivo no soportado: {file_ext}"

    return True, "Válido"


def load_single_document(uploaded_file, file_name: str) -> Tuple[List[Document], BaseFileIngestor]:
    """Load a document from the uploaded file and return its ingestor."""

    is_valid, message = validate_uploaded_file(uploaded_file)
    if not is_valid:
        raise ValueError(message)

    try:
        logger.info("Cargando documento: %s", uploaded_file.name)
        return _load_documents(uploaded_file, file_name)
    except Exception as exc:
        logger.error("Error al cargar documento %s: %s", uploaded_file.name, exc)
        raise


def get_unique_sources_df(chroma_settings) -> pd.DataFrame:
    """Return a dataframe with the unique files stored across collections."""

    records = []
    for collection_name, collection_config in CHROMA_COLLECTIONS.items():
        collection = chroma_settings.get_or_create_collection(collection_name)
        try:
            response = collection.get(include=["metadatas"])
        except Exception:  # pragma: no cover - chroma compatibility fallback
            response = collection.get()
        for metadata_entry in response.get("metadatas", []) or []:
            if not metadata_entry:
                continue
            file_name = metadata_entry.get("uploaded_file_name")
            if not file_name:
                source = metadata_entry.get("source")
                if source:
                    file_name = os.path.basename(source)
            if file_name:
                records.append(
                    {
                        "source": file_name,
                        "domain": metadata_entry.get("domain", collection_config.domain),
                        "collection": metadata_entry.get("collection", collection_name),
                    }
                )
    if not records:
        return pd.DataFrame(columns=["source", "domain", "collection"])
    df = pd.DataFrame(records)
    return df.drop_duplicates(subset=["source", "collection"]).reset_index(drop=True)


<<<<<<< HEAD
def process_file(uploaded_file, file_name: str) -> ProcessResult:
    documents, ingestor = load_single_document(uploaded_file, file_name)
    collection = CHROMA_SETTINGS.get_or_create_collection(ingestor.collection_name)
    if _collection_contains_file(collection, file_name):
        return ProcessResult([], ingestor, duplicate=True)
=======
def process_file(uploaded_file, file_name: str) -> ProcessedFile | None:
    documents, ingestor = load_single_document(uploaded_file, file_name)
    collection = CHROMA_SETTINGS.get_or_create_collection(ingestor.collection_name)
    if _collection_contains_file(collection, file_name):
        return None
>>>>>>> a4ad11a8

    text_splitter = RecursiveCharacterTextSplitter(
        chunk_size=CHUNK_SIZE, chunk_overlap=CHUNK_OVERLAP
    )
    texts = text_splitter.split_documents(documents)
<<<<<<< HEAD
    normalized = normalize_documents_nfc(texts)
    return ProcessResult(normalized, ingestor)
=======
    normalised = normalize_documents_nfc(texts)
    return ProcessedFile(documents=normalised, ingestor=ingestor)
>>>>>>> a4ad11a8


def does_vectorstore_exist(settings, collection_name: str) -> bool:
    """Check if a vectorstore already contains data for *collection_name*."""

    collection = settings.get_or_create_collection(collection_name)
    try:
        return collection.count() > 0
    except Exception:  # pragma: no cover - compatibility fallback
        response = collection.get(include=["ids"])
        return bool(response.get("ids"))


def ingest_file(uploaded_file, file_name):
    """Process and ingest a file into the vector database."""

    try:
        logger.info("Iniciando ingesta del archivo: %s", file_name)
<<<<<<< HEAD
        result = process_file(uploaded_file, file_name)

        if result.duplicate:
=======
        processed = process_file(uploaded_file, file_name)

        if processed is None:
>>>>>>> a4ad11a8
            st.warning("Este archivo ya fue agregado anteriormente.")
            logger.warning("Archivo duplicado: %s", file_name)
            return

<<<<<<< HEAD
        texts = result.documents
        ingestor = result.ingestor
=======
        texts = processed.documents
        ingestor = processed.ingestor
>>>>>>> a4ad11a8

        spinner_message = f"Creando embeddings para {file_name}..."
        if does_vectorstore_exist(CHROMA_SETTINGS, ingestor.collection_name):
            db = Chroma(
                collection_name=ingestor.collection_name,
                embedding_function=embeddings,
                client=CHROMA_SETTINGS,
            )
            with st.spinner(spinner_message):
                db.add_documents(texts)
        else:
            st.info("Creando nueva base de datos vectorial...")
            with st.spinner("Creando embeddings. Esto puede tomar algunos minutos..."):
                try:
                    Chroma.from_documents(
                        texts,
                        embeddings,
                        client=CHROMA_SETTINGS,
                        collection_name=ingestor.collection_name,
                    )
                except TypeError:
                    # Compatibilidad con dobles de prueba minimalistas.
                    Chroma.from_documents(texts, embeddings, CHROMA_SETTINGS)

        st.success(f"Se agregó el archivo '{file_name}' con éxito.")
        logger.info("Archivo procesado exitosamente: %s", file_name)
    except Exception as exc:
        error_msg = f"Error al procesar el archivo '{file_name}': {exc}"
        st.error(error_msg)
        logger.error(error_msg)


def delete_file_from_vectordb(filename: str) -> bool:
    """Remove ``filename`` from the knowledge base and temporary storage."""

    manager = PrivacyManager()
    summary = manager.forget_document(filename, requested_by="ingest_module")

    if summary.status != "deleted":
        logger.warning("No se encontraron coincidencias para eliminar el archivo %s", filename)
        return False

    logger.info(
        "Se eliminó el archivo %s de las colecciones %s",
        filename,
        ", ".join(summary.removed_collections) or "-",
    )
    return True


__all__ = [
    "SUPPORTED_EXTENSIONS",
    "delete_file_from_vectordb",
    "does_vectorstore_exist",
    "get_unique_sources_df",
    "ingest_file",
    "ProcessedFile",
    "load_single_document",
    "process_file",
    "validate_uploaded_file",
]<|MERGE_RESOLUTION|>--- conflicted
+++ resolved
@@ -6,12 +6,7 @@
 import tempfile
 import uuid
 from contextlib import contextmanager
-<<<<<<< HEAD
 from typing import List, Tuple
-=======
-from dataclasses import dataclass
-from typing import Iterator, List, Tuple
->>>>>>> a4ad11a8
 
 import pandas as pd
 import streamlit as st
@@ -238,33 +233,18 @@
     df = pd.DataFrame(records)
     return df.drop_duplicates(subset=["source", "collection"]).reset_index(drop=True)
 
-
-<<<<<<< HEAD
 def process_file(uploaded_file, file_name: str) -> ProcessResult:
     documents, ingestor = load_single_document(uploaded_file, file_name)
     collection = CHROMA_SETTINGS.get_or_create_collection(ingestor.collection_name)
     if _collection_contains_file(collection, file_name):
         return ProcessResult([], ingestor, duplicate=True)
-=======
-def process_file(uploaded_file, file_name: str) -> ProcessedFile | None:
-    documents, ingestor = load_single_document(uploaded_file, file_name)
-    collection = CHROMA_SETTINGS.get_or_create_collection(ingestor.collection_name)
-    if _collection_contains_file(collection, file_name):
-        return None
->>>>>>> a4ad11a8
 
     text_splitter = RecursiveCharacterTextSplitter(
         chunk_size=CHUNK_SIZE, chunk_overlap=CHUNK_OVERLAP
     )
     texts = text_splitter.split_documents(documents)
-<<<<<<< HEAD
     normalized = normalize_documents_nfc(texts)
     return ProcessResult(normalized, ingestor)
-=======
-    normalised = normalize_documents_nfc(texts)
-    return ProcessedFile(documents=normalised, ingestor=ingestor)
->>>>>>> a4ad11a8
-
 
 def does_vectorstore_exist(settings, collection_name: str) -> bool:
     """Check if a vectorstore already contains data for *collection_name*."""
@@ -276,32 +256,20 @@
         response = collection.get(include=["ids"])
         return bool(response.get("ids"))
 
-
 def ingest_file(uploaded_file, file_name):
     """Process and ingest a file into the vector database."""
 
     try:
         logger.info("Iniciando ingesta del archivo: %s", file_name)
-<<<<<<< HEAD
         result = process_file(uploaded_file, file_name)
 
         if result.duplicate:
-=======
-        processed = process_file(uploaded_file, file_name)
-
-        if processed is None:
->>>>>>> a4ad11a8
             st.warning("Este archivo ya fue agregado anteriormente.")
             logger.warning("Archivo duplicado: %s", file_name)
             return
 
-<<<<<<< HEAD
         texts = result.documents
         ingestor = result.ingestor
-=======
-        texts = processed.documents
-        ingestor = processed.ingestor
->>>>>>> a4ad11a8
 
         spinner_message = f"Creando embeddings para {file_name}..."
         if does_vectorstore_exist(CHROMA_SETTINGS, ingestor.collection_name):

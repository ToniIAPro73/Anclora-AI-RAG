"""Observability utilities based on Prometheus metrics."""
from __future__ import annotations

import logging
import os
import threading
<<<<<<< HEAD
from collections import defaultdict
=======
>>>>>>> 31432b98
from typing import Mapping, Optional

logger = logging.getLogger(__name__)

try:  # pragma: no cover - optional dependency
    from prometheus_client import Counter, Gauge, Histogram, start_http_server
except Exception:  # pragma: no cover - fallback path when dependency is missing
    Counter = Gauge = Histogram = None  # type: ignore[assignment]
    start_http_server = None  # type: ignore[assignment]


_METRICS_ENABLED = Counter is not None and Histogram is not None and start_http_server is not None
_METRIC_PREFIX = os.getenv("PROMETHEUS_METRIC_PREFIX", "anclora").strip()

_server_lock = threading.Lock()
_server_started = False


class _NoopCollector:
    """Fallback collector used when ``prometheus_client`` is unavailable."""

    def labels(self, **_: object) -> "_NoopCollector":  # pragma: no cover - trivial
        return self

    def inc(self, *args: object, **kwargs: object) -> None:  # pragma: no cover - trivial
        return None

    def observe(self, *args: object, **kwargs: object) -> None:  # pragma: no cover - trivial
        return None

    def set(self, *args: object, **kwargs: object) -> None:  # pragma: no cover - trivial
        return None


def _metric_name(name: str) -> str:
    if not _METRIC_PREFIX:
        return name
    return f"{_METRIC_PREFIX}_{name}"


def _build_metric(factory, name: str, documentation: str, labelnames: tuple[str, ...] = (), buckets: Optional[tuple[float, ...]] = None):
    if not _METRICS_ENABLED:
        return _NoopCollector()

    metric_name = _metric_name(name)
    try:
        if buckets is not None and factory is Histogram:
            return factory(metric_name, documentation, labelnames=labelnames, buckets=buckets)
        return factory(metric_name, documentation, labelnames=labelnames)
    except Exception as exc:  # pragma: no cover - defensive branch
        logger.warning("No se pudo crear la métrica %s: %s", metric_name, exc)
        return _NoopCollector()


_RAG_REQUESTS = _build_metric(
    Counter,
    "rag_requests_total",
    "Total de consultas RAG procesadas.",
    ("language", "status"),
)
_RAG_LATENCY = _build_metric(
    Histogram,
    "rag_request_latency_seconds",
    "Latencia de respuestas generadas mediante RAG.",
    ("language", "status"),
    buckets=(0.05, 0.1, 0.25, 0.5, 1, 2, 5, 10, 30, 60),
)
_RAG_CONTEXT = _build_metric(
    Histogram,
    "rag_context_documents",
    "Número de documentos utilizados como contexto en cada consulta.",
    ("language",),
    buckets=(0, 1, 2, 3, 4, 5, 10, 20, 50, 100),
)
_RAG_COLLECTION_USAGE = _build_metric(
    Counter,
    "rag_collection_usage_total",
    "Consultas RAG en las que participó cada colección.",
    ("collection", "domain", "language", "status"),
)
_RAG_COLLECTION_CONTEXT = _build_metric(
    Histogram,
    "rag_collection_context_documents",
    "Cantidad de documentos aportados por colección en cada respuesta.",
    ("collection", "domain", "language"),
    buckets=(0, 1, 2, 3, 4, 5, 10, 20, 50, 100),
)
_RAG_DOMAIN_USAGE = _build_metric(
    Counter,
    "rag_domain_usage_total",
    "Consultas RAG en las que participó cada dominio de conocimiento.",
    ("domain", "language", "status"),
)
_RAG_DOMAIN_CONTEXT = _build_metric(
    Histogram,
    "rag_domain_context_documents",
    "Documentos utilizados por dominio en el contexto de las respuestas RAG.",
    ("domain", "language"),
    buckets=(0, 1, 2, 3, 4, 5, 10, 20, 50, 100),
)

_AGENT_REQUESTS = _build_metric(
    Counter,
    "agent_requests_total",
    "Total de tareas atendidas por agentes especializados.",
    ("agent", "task_type", "status", "language"),
)
_AGENT_LATENCY = _build_metric(
    Histogram,
    "agent_latency_seconds",
    "Latencia observada al resolver tareas en los agentes.",
    ("agent", "task_type", "status", "language"),
    buckets=(0.01, 0.05, 0.1, 0.25, 0.5, 1, 2, 5, 10, 20),
)

_INGESTION_OPERATIONS = _build_metric(
    Counter,
    "ingestion_operations_total",
    "Operaciones de ingestión de archivos por dominio.",
    ("domain", "extension", "status"),
)
_INGESTION_DURATION = _build_metric(
    Histogram,
    "ingestion_duration_seconds",
    "Duración de los procesos de ingestión de archivos.",
    ("domain", "extension", "status"),
    buckets=(0.05, 0.1, 0.25, 0.5, 1, 2, 5, 10, 30, 60),
)
_INGESTION_DOCUMENTS = _build_metric(
    Histogram,
    "ingestion_documents",
    "Cantidad de fragmentos generados a partir de cada archivo.",
    ("domain", "extension", "status"),
    buckets=(0, 1, 2, 5, 10, 20, 50, 100, 200, 500),
)

_ORCHESTRATOR_ROUTING = _build_metric(
    Counter,
    "orchestrator_routing_total",
    "Decisiones de ruteo realizadas por el orquestador multi-agente.",
    ("task_type", "result"),
)

_KNOWLEDGE_BASE_SIZE = _build_metric(
    Gauge,
    "knowledge_base_documents",
    "Cantidad de documentos disponibles en la base de conocimiento por colección.",
    ("collection", "domain"),
)
_KNOWLEDGE_BASE_DOMAIN_SIZE = _build_metric(
    Gauge,
    "knowledge_base_domain_documents",
    "Cantidad total de documentos disponibles por dominio de conocimiento.",
    ("domain",),
)


def _maybe_start_metrics_server() -> None:
    """Start the Prometheus HTTP server once if requested via environment variables."""

    if not _METRICS_ENABLED:
        return

    port_value = os.getenv("PROMETHEUS_METRICS_PORT")
    if not port_value:
        return

    host = os.getenv("PROMETHEUS_METRICS_HOST", "0.0.0.0")
    try:
        port = int(port_value)
    except ValueError:  # pragma: no cover - invalid configuration
        logger.warning("Valor inválido para PROMETHEUS_METRICS_PORT: %s", port_value)
        return

    global _server_started
    if _server_started:
        return

    with _server_lock:
        if _server_started:
            return
        try:
            start_http_server(port, addr=host)
        except Exception as exc:  # pragma: no cover - defensive branch
            logger.warning("No se pudo iniciar el servidor de métricas en %s:%s (%s)", host, port, exc)
            return
        _server_started = True
        logger.info("Servidor de métricas Prometheus escuchando en %s:%s", host, port)


def _normalise_language(language: Optional[str]) -> str:
    if not language:
        return "unknown"
    return str(language).strip().lower() or "unknown"


def _resolve_domain(
    collection: Optional[str],
    collection_domains: Optional[Mapping[str, str]],
) -> str:
    if not collection:
        return "unknown"
    if not collection_domains:
        return "unknown"
    direct = collection_domains.get(collection)
    if direct:
        return str(direct)
    lowered = collection.lower()
    return str(collection_domains.get(lowered, "unknown"))


def record_rag_response(
    language: Optional[str],
    status: str,
    duration_seconds: Optional[float] = None,
    context_documents: Optional[int] = None,
<<<<<<< HEAD
    collection_documents: Optional[int] = None,
    context_collections: Optional[Mapping[str, int]] = None,
    knowledge_base_collections: Optional[Mapping[str, int]] = None,
    collection_domains: Optional[Mapping[str, str]] = None,
=======
    collection_documents: Optional[object] = None,
>>>>>>> 31432b98
) -> None:
    """Record the outcome of a RAG response pipeline."""

    _maybe_start_metrics_server()
    normalised_language = _normalise_language(language)
    labels = {"language": normalised_language, "status": status}

    _RAG_REQUESTS.labels(**labels).inc()

    if duration_seconds is not None:
        _RAG_LATENCY.labels(**labels).observe(max(float(duration_seconds), 0.0))

    if context_documents is not None:
        _RAG_CONTEXT.labels(language=normalised_language).observe(max(float(context_documents), 0.0))

<<<<<<< HEAD
    if context_collections:
        domain_totals: dict[str, float] = defaultdict(float)
        for collection, count in context_collections.items():
            docs = max(float(count), 0.0)
            collection_label = str(collection).strip() or "unknown"
            domain_label = _resolve_domain(collection_label, collection_domains)
            _RAG_COLLECTION_USAGE.labels(
                collection=collection_label,
                domain=domain_label,
                language=normalised_language,
                status=status,
            ).inc()
            _RAG_COLLECTION_CONTEXT.labels(
                collection=collection_label,
                domain=domain_label,
                language=normalised_language,
            ).observe(docs)
            domain_totals[domain_label] += docs

        for domain_label, docs in domain_totals.items():
            _RAG_DOMAIN_USAGE.labels(
                domain=domain_label,
                language=normalised_language,
                status=status,
            ).inc()
            _RAG_DOMAIN_CONTEXT.labels(
                domain=domain_label,
                language=normalised_language,
            ).observe(docs)

    if knowledge_base_collections:
        per_domain_totals: dict[str, float] = defaultdict(float)
        for collection, count in knowledge_base_collections.items():
            docs = max(float(count), 0.0)
            collection_label = str(collection).strip() or "unknown"
            domain_label = _resolve_domain(collection_label, collection_domains)
            _KNOWLEDGE_BASE_SIZE.labels(collection=collection_label, domain=domain_label).set(docs)
            per_domain_totals[domain_label] += docs

        for domain_label, docs in per_domain_totals.items():
            _KNOWLEDGE_BASE_DOMAIN_SIZE.labels(domain=domain_label).set(docs)
    elif collection_documents is not None:
        _KNOWLEDGE_BASE_SIZE.labels(collection="vectordb", domain="unknown").set(
            max(float(collection_documents), 0.0)
        )
=======
    if isinstance(collection_documents, Mapping):
        total = 0.0
        for name, value in collection_documents.items():
            try:
                numeric_value = max(float(value), 0.0)
            except (TypeError, ValueError):  # pragma: no cover - defensive parsing
                continue
            _KNOWLEDGE_BASE_SIZE.labels(collection=str(name)).set(numeric_value)
            total += numeric_value

        if total > 0.0:
            _KNOWLEDGE_BASE_SIZE.labels(collection="total").set(total)
    elif collection_documents is not None:
        try:
            numeric_total = max(float(collection_documents), 0.0)
        except (TypeError, ValueError):  # pragma: no cover - defensive parsing
            numeric_total = 0.0
        _KNOWLEDGE_BASE_SIZE.labels(collection="vectordb").set(numeric_total)
>>>>>>> 31432b98


def record_agent_invocation(
    agent_name: str,
    task_type: str,
    status: str,
    duration_seconds: Optional[float] = None,
    language: Optional[str] = None,
) -> None:
    """Record execution metadata for an agent invocation."""

    _maybe_start_metrics_server()
    labels = {
        "agent": agent_name,
        "task_type": task_type,
        "status": status,
        "language": _normalise_language(language),
    }

    _AGENT_REQUESTS.labels(**labels).inc()

    if duration_seconds is not None:
        _AGENT_LATENCY.labels(**labels).observe(max(float(duration_seconds), 0.0))


def record_ingestion(
    domain: str,
    extension: str,
    status: str,
    duration_seconds: Optional[float] = None,
    document_count: Optional[int] = None,
) -> None:
    """Record metrics for a file ingestion operation."""

    _maybe_start_metrics_server()
    labels = {
        "domain": domain,
        "extension": extension or "unknown",
        "status": status,
    }

    _INGESTION_OPERATIONS.labels(**labels).inc()

    if duration_seconds is not None:
        _INGESTION_DURATION.labels(**labels).observe(max(float(duration_seconds), 0.0))

    if document_count is not None:
        _INGESTION_DOCUMENTS.labels(**labels).observe(max(float(document_count), 0.0))


def record_orchestrator_decision(task_type: str, result: str) -> None:
    """Register routing decisions performed by the orchestrator service."""

    _maybe_start_metrics_server()
    _ORCHESTRATOR_ROUTING.labels(task_type=task_type, result=result).inc()


__all__ = [
    "record_agent_invocation",
    "record_ingestion",
    "record_orchestrator_decision",
    "record_rag_response",
]<|MERGE_RESOLUTION|>--- conflicted
+++ resolved
@@ -4,10 +4,7 @@
 import logging
 import os
 import threading
-<<<<<<< HEAD
 from collections import defaultdict
-=======
->>>>>>> 31432b98
 from typing import Mapping, Optional
 
 logger = logging.getLogger(__name__)
@@ -224,14 +221,10 @@
     status: str,
     duration_seconds: Optional[float] = None,
     context_documents: Optional[int] = None,
-<<<<<<< HEAD
     collection_documents: Optional[int] = None,
     context_collections: Optional[Mapping[str, int]] = None,
     knowledge_base_collections: Optional[Mapping[str, int]] = None,
     collection_domains: Optional[Mapping[str, str]] = None,
-=======
-    collection_documents: Optional[object] = None,
->>>>>>> 31432b98
 ) -> None:
     """Record the outcome of a RAG response pipeline."""
 
@@ -247,7 +240,6 @@
     if context_documents is not None:
         _RAG_CONTEXT.labels(language=normalised_language).observe(max(float(context_documents), 0.0))
 
-<<<<<<< HEAD
     if context_collections:
         domain_totals: dict[str, float] = defaultdict(float)
         for collection, count in context_collections.items():
@@ -293,27 +285,6 @@
         _KNOWLEDGE_BASE_SIZE.labels(collection="vectordb", domain="unknown").set(
             max(float(collection_documents), 0.0)
         )
-=======
-    if isinstance(collection_documents, Mapping):
-        total = 0.0
-        for name, value in collection_documents.items():
-            try:
-                numeric_value = max(float(value), 0.0)
-            except (TypeError, ValueError):  # pragma: no cover - defensive parsing
-                continue
-            _KNOWLEDGE_BASE_SIZE.labels(collection=str(name)).set(numeric_value)
-            total += numeric_value
-
-        if total > 0.0:
-            _KNOWLEDGE_BASE_SIZE.labels(collection="total").set(total)
-    elif collection_documents is not None:
-        try:
-            numeric_total = max(float(collection_documents), 0.0)
-        except (TypeError, ValueError):  # pragma: no cover - defensive parsing
-            numeric_total = 0.0
-        _KNOWLEDGE_BASE_SIZE.labels(collection="vectordb").set(numeric_total)
->>>>>>> 31432b98
-
 
 def record_agent_invocation(
     agent_name: str,

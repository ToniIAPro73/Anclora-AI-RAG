# Anclora AI RAG v1.0

Este repositorio contiene todo lo necesario para poder crear tu propia secretaria hecha con Inteligencia Artificial, todo gracias al RAG de Basdonax AI, que utiliza los modelos open source de Meta y de Microsoft: `Llama3-7b` y `Phi3-4b` para de esta forma darte la posibilidad de subir tus documentos y hacer consultas a los mismos. Esto fue creado para poder facilitarle la vida a las personas con la IA.

## Información del Proyecto

### Resumen

Anclora AI RAG es un sistema de Generación Aumentada por Recuperación (RAG) que permite a los usuarios subir documentos y realizar consultas sobre ellos utilizando modelos de lenguaje de código abierto como Llama3-7b y Phi3-4b. Actualmente la experiencia está optimizada para trabajar en español e inglés, y se ha iniciado un plan de expansión para incorporar más idiomas en próximas versiones. La solución utiliza Docker para la contenerización.

### Estructura

- **app/**: Código principal de la aplicación incluyendo la interfaz de Streamlit, procesamiento de documentos e implementación RAG
- **docs/**: Archivos de documentación del proyecto
- **.vscode/**: Configuración de VS Code
- **docker-compose.yml**: Configuración Docker para setup con GPU (Llama3)
- **docker-compose_sin_gpu.yml**: Configuración Docker para setup sin GPU (Phi3)

### Componentes principales del repositorio

- **Interfaz Streamlit (`app/Inicio.py` y `app/pages/`)**: Proporciona el chat principal y la gestión de archivos para la base de conocimiento a través del puerto `8080`. Aquí se orquestan las llamadas al módulo RAG, se gestionan los estados de sesión y se aplican los estilos personalizados.
- **API FastAPI (`app/api_endpoints.py`)**: Expone endpoints REST para integraciones externas en el puerto `8081`, reutilizando la misma lógica de recuperación y generación que la interfaz. Incluye operaciones de consulta, ingesta y administración de documentos.
- **Scripts de arranque (`open_rag.sh` y `open_rag.bat`)**: Automatizan el levantamiento del stack Docker desde distintas plataformas. Solo requieren actualizar la ruta del proyecto antes de ejecutar `docker-compose up -d`.

### Lenguaje y Entorno

**Lenguaje**: Python 3.11  
**Framework**: Streamlit  
**Sistema de Construcción**: Docker  
**Gestor de Paquetes**: pip  

### Dependencias

**Dependencias Principales**:

- langchain==0.1.16
- langchain-community==0.0.34
- chromadb==0.4.7
- streamlit
- sentence_transformers
- PyMuPDF==1.23.5
- fastapi
- uvicorn[standard]
- python-multipart
- pydantic==1.10.13
- ollama (vía Docker)

**Servicios Externos**:

- ChromaDB (base de datos vectorial)
- Ollama (servicio LLM)

### Docker

**Dockerfile**: app/Dockerfile  
**Imágenes**:

- ollama/ollama:latest (servicio LLM)
- chromadb/chroma:0.5.1.dev111 (Base de datos vectorial)
- nvidia/cuda:12.3.1-base-ubuntu20.04 (Soporte GPU)
- Imagen UI/API personalizada construida desde `./app`

**Configuración**:

- Paso de GPU para el modelo Llama3
- Configuración solo CPU disponible para el modelo Phi3
- Volumen persistente para ChromaDB
- Variables de entorno para selección de modelo y configuración de embeddings

### Archivos Principales

<<<<<<< HEAD
**Punto de Entrada**: app/Inicio.py
=======
**Punto de Entrada de la UI**: app/Inicio.py
>>>>>>> 17386c66
**Módulos Clave**:

- app/common/langchain_module.py: Implementación RAG
- app/common/ingest_file.py: Procesamiento de documentos
- app/common/assistant_prompt.py: Plantilla de prompt para LLM
- app/pages/Archivos.py: Interfaz de gestión de archivos
- app/api_endpoints.py: API REST para agentes y automatizaciones

## Roadmap y contribución

El detalle de fases, épicas y tareas priorizadas se encuentra en el [backlog del roadmap](docs/backlog.md). Allí se listan los módulos involucrados (`app/common/*`, `app/pages/*`, `docker-compose*.yml`, etc.), los criterios de aceptación y las dependencias principales para cada bloque de trabajo. Revísalo antes de abrir issues o Pull Requests para mantener el alineamiento con la hoja de ruta.

### Uso

La aplicación se ejecuta en <http://localhost:8080> y la API REST está disponible en <http://localhost:8081>. Desde la UI y la API se ofrece:

- Interfaz de chat para consultar documentos
- Interfaz de carga de archivos para añadir documentos a la base de conocimiento
- Selección de idioma para la interfaz (ver nota más abajo)
- Gestión de documentos (ver y eliminar)
- Endpoints para integraciones externas (consultas, ingestión y listado de archivos)

## Requisitos previos

- Docker o Docker desktop: <https://www.docker.com/products/docker-desktop/>
- **(opcional)** Tarjeta gráfica RTX

## Instalación

### Elección del modelo de datos (LLM)

Antes de comenzar con la instalación, tenemos que analizar si tenemos o no una tarjeta gráfica capaz de utilizar Llama3-7b o no. Si tenemos una tarjeta gráfica capaz de utilizar este modelo de datos utilizaremos el archivo `docker-compose.yml`, si no contamos con esa posibilidad vamos a eliminar el `docker-compose.yml` y vamos a renombrar el archivo `docker-compose_sin_gpu.yml` por `docker-compose.yml`. La diferencia entre un archivo y otro es que el `docker-compose_sin_gpu.yml` utiliza el LLM `Phi3-4b`, que es mucho más ligero para correrlo en el procesador de tu PC, mientras que `Llama3-7b` es mucho más pesado y si bien puede correr en CPU, es más recomendable una gráfica. En el video voy a estar utilizando una RTX 4060 8GB.

#### Docker Installation

Tenemos que tener Docker o Docker Desktop instalado, te recomiendo ver este video para instalar todo: <https://www.youtube.com/watch?v=ZyBBv1JmnWQ>

Una vez instalado y prendido el Docker Desktop si lo estamos utilizando, vamos a ejecutar en esta misma carpeta:

```bash
docker-compose up
```

La primera vez vamos a tener que esperar a que todo se instale correctamente, va a tardar unos cuantos minutos en ese paso.

Ahora tenemos que instalarnos nuestro modelo LLM, si tenemos una GPU que pueda soportar vamos a ejecutar el comando para traernos Llama3, sino va a ser Phi3 (si queremos utilizar otro modelo, en esta pagina: <https://ollama.com/library> tenes la lista de todos los modelos open source posibles en esta página, recorda que seguramente vayas a tener que hacer cambios en la prompt si cambias el modelo), ejecutamos:

```bash
docker ps
```

Te va a aparecer algo como esto:

```text
CONTAINER ID   IMAGE                    COMMAND                  CREATED              STATUS              PORTS                    NAMES
696d2e45ce7c   ui                       "/bin/sh -c 'streaml…"   About a minute ago   Up About a minute   0.0.0.0:8080->8080/tcp   ui-1
28cf32abee50   ollama/ollama:latest     "/bin/ollama serve"      About a minute ago   Up About a minute   11434/tcp                ollama-1
ec09714c3c86   chromadb/chroma:latest   "/docker_entrypoint.…"   About a minute ago   Up About a minute   0.0.0.0:8000->8000/tcp   chroma-1
```

En esta parte tenés que copiar el `CONTAINER ID` de la imagen llamada `ollama/ollama:latest` y utilizarla para este comando:

```bash
docker exec [CONTAINER ID] ollama pull [nombredelmodelo]
```

Un ejemplo con `Llama3-7b` y mi `CONTAINER ID`

```bash
docker exec 28cf32abee50 ollama pull llama3
```

Un ejemplo con `Phi3-4b` y mi `CONTAINER ID`

```bash
docker exec 28cf32abee50 ollama pull phi3
```

Ahora vamos a tener que esperar a que se descargue el modelo, una vez hecho esto solo nos queda modificar la prompt:

Esto se va a hacer a nuestro gusto en el archivo `./app/common/assistant_prompt.py`.

Una vez hecho todo lo anterior solo queda un paso: que entremos al siguiente link: <http://localhost:8080> para poder utilizar el RAG.

## Selección de idioma

Actualmente la interfaz y las respuestas del asistente están validadas para español (por defecto) e inglés. Puedes alternar entre ambos idiomas desde el selector de la barra lateral, y la preferencia se mantendrá durante toda la sesión.

### Roadmap de soporte multilingüe

El equipo está trabajando para ampliar progresivamente la cobertura lingüística:

1. **Portugués**: previsto para la siguiente iteración, incluyendo traducciones de UI y prompts especializados.
2. **Francés y Alemán**: planeados tras estabilizar portugués, con validación de métricas de calidad antes de lanzamiento.
3. **Otros idiomas**: se evaluarán según demanda, priorizando documentación y prompts específicos para cada caso.

## ¿Como ejecutarlo posteriormente instalado y una vez lo cerremos?

Tenemos que dejarnos en el escritorio el archivo de `open_rag.bat` si estamos en Windows y si estamos en Mac/Linux el `open_rag.sh`

Ahora tenemos que abrirlo y modificarlo, tenemos que agregar la ruta donde hicimos/tenemos el `docker-compose.yml`, por ejemplo mi ruta es:

```text
C:\Users\fcore\OneDrive\Desktop\Basdonax\basdonax-rag>
```

> 💡 Consulta la [guía detallada en `docs/guia_open_rag.md`](docs/guia_open_rag.md) para revisar prerrequisitos, pasos de ejecución y soluciones a errores comunes al usar `open_rag.sh` y `open_rag.bat`.

Entonces en mi caso va a ser así el `open_rag.bat` (el .sh es lo mismo):

```batch
cd C:\Users\fcore\OneDrive\Desktop\Basdonax\basdonax-rag
docker-compose up -d
```

Ahora mientras que tengamos el Docker/Docker Desktop prendido y mientras que ejecutemos este archivo vamos a poder acceder al RAG en este link: <http://localhost:8080>

Próximo paso: disfrutar<|MERGE_RESOLUTION|>--- conflicted
+++ resolved
@@ -69,11 +69,7 @@
 
 ### Archivos Principales
 
-<<<<<<< HEAD
 **Punto de Entrada**: app/Inicio.py
-=======
-**Punto de Entrada de la UI**: app/Inicio.py
->>>>>>> 17386c66
 **Módulos Clave**:
 
 - app/common/langchain_module.py: Implementación RAG

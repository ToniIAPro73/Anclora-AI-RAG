--- conflicted
+++ resolved
@@ -59,18 +59,13 @@
         def __exit__(self, exc_type, exc, tb) -> bool:  # noqa: D401 - context protocol
             return False
 
-<<<<<<< HEAD
-    def _selectbox(label, options, format_func=lambda value: value, index=0, help=None, **kwargs):
-        del label, format_func, help, kwargs
-=======
-    def _selectbox(label, options, format_func=lambda value: value, index=0, help=None, **_kwargs):
-        del label, format_func, help, _kwargs
->>>>>>> 1bf76cae
-        if not options:
+        def _selectbox(label, options, format_func=lambda value: value, index=0, help=None, **kwargs):
+          del label, format_func, help, kwargs
+          if not options:
             return None
-        if not isinstance(index, int) or index < 0 or index >= len(options):
+          if not isinstance(index, int) or index < 0 or index >= len(options):
             index = 0
-        return options[index]
+          return options[index]
 
     streamlit_module = types.ModuleType("streamlit")
     streamlit_module.session_state = _SessionState()

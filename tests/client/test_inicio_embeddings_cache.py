--- conflicted
+++ resolved
@@ -61,20 +61,9 @@
 
         def __exit__(self, exc_type, exc, tb) -> bool:  # noqa: D401 - context protocol
             return False
-<<<<<<< HEAD
 
     def _selectbox(label, options, format_func=lambda value: value, index=0, help=None, key=None):
-=======
-          
-    def _selectbox(
-        label,
-        options,
-        format_func=lambda value: value,
-        index=0,
-        help=None,
-        key=None,
-    ):
->>>>>>> 31432b98
+
         del label, format_func, help
         _ = key
         if not options:

"""Tests for the Streamlit home page module."""

from __future__ import annotations

import importlib
import sys
import types


def _install_streamlit_stub(monkeypatch) -> None:
    """Register a lightweight ``streamlit`` stub for module imports."""

    class _SessionState(dict):
        def __getattr__(self, name: str):  # noqa: D401 - simple proxy
            try:
                return self[name]
            except KeyError as exc:  # pragma: no cover - defensive branch
                raise AttributeError(name) from exc

        def __setattr__(self, name: str, value) -> None:  # noqa: D401 - simple proxy
            self[name] = value

    class _Sidebar:
        def __enter__(self) -> "_Sidebar":  # noqa: D401 - context protocol
            return self

        def __exit__(self, exc_type, exc, tb) -> bool:  # noqa: D401 - context protocol
            return False

        def title(self, *args, **kwargs) -> None:  # noqa: D401 - optional API compatibility
            return None

        def header(self, *args, **kwargs) -> None:  # noqa: D401 - optional API compatibility
            return None

        def caption(self, *args, **kwargs) -> None:  # noqa: D401 - optional API compatibility
            return None

        def selectbox(self, *args, **kwargs):  # noqa: D401 - optional API compatibility
            return _selectbox(*args, **kwargs)

    class _ChatMessage:
        def __init__(self, role: str) -> None:
            self.role = role

        def __enter__(self) -> "_ChatMessage":  # noqa: D401 - context protocol
            return self

        def __exit__(self, exc_type, exc, tb) -> bool:  # noqa: D401 - context protocol
            return False

        def markdown(self, *args, **kwargs) -> None:  # noqa: D401 - mimic Streamlit API
            return None

    class _Spinner:
        def __init__(self, message: object) -> None:
            self.message = message

        def __enter__(self) -> "_Spinner":  # noqa: D401 - context protocol
            return self

        def __exit__(self, exc_type, exc, tb) -> bool:  # noqa: D401 - context protocol
            return False

<<<<<<< HEAD
    def _selectbox(
        label,
        options,
        format_func=lambda value: value,
        index=0,
        help=None,
        key=None,
    ):
        del label, format_func, help
        if not options:
=======
        def _selectbox(label, options, format_func=lambda value: value, index=0, help=None, **kwargs):
          del label, format_func, help, kwargs
          if not options:
>>>>>>> 60387eaa
            return None
          if not isinstance(index, int) or index < 0 or index >= len(options):
            index = 0
          return options[index]

    streamlit_module = types.ModuleType("streamlit")
    streamlit_module.session_state = _SessionState()
    streamlit_module.set_page_config = lambda *args, **kwargs: None
    streamlit_module.sidebar = _Sidebar()
    streamlit_module.header = lambda *args, **kwargs: None
    streamlit_module.title = lambda *args, **kwargs: None
    streamlit_module.header = lambda *args, **kwargs: None
    streamlit_module.caption = lambda *args, **kwargs: None
    streamlit_module.markdown = lambda *args, **kwargs: None
    streamlit_module.selectbox = _selectbox
    streamlit_module.chat_message = lambda role: _ChatMessage(str(role))
    streamlit_module.chat_input = lambda *args, **kwargs: None
    streamlit_module.spinner = lambda message: _Spinner(message)
    streamlit_module.error = lambda *args, **kwargs: None
    streamlit_module.rerun = lambda: None

    monkeypatch.setitem(sys.modules, "streamlit", streamlit_module)


def test_inicio_preserves_cached_embeddings(monkeypatch) -> None:
    """Importing ``Inicio`` must keep the cached embeddings instance intact."""

    _install_streamlit_stub(monkeypatch)

    import common.langchain_module as langchain_module
    from common import embeddings_manager

    previous_manager = embeddings_manager.get_embeddings_manager()

    class _SentinelManager:
        def __init__(self) -> None:
            self.marker = object()

        def get_embeddings(self, domain=None):  # pragma: no cover - unused stub
            raise AssertionError("Embeddings should not be requested during the test")

    sentinel_manager = _SentinelManager()
    embeddings_manager.configure_default_manager(sentinel_manager)

    module_name = "Inicio"
    existing_module = sys.modules.pop(module_name, None)

    try:
        importlib.import_module(module_name)
        assert langchain_module.get_embeddings_manager() is sentinel_manager
    finally:
        embeddings_manager.configure_default_manager(previous_manager)
        if existing_module is not None:
            sys.modules[module_name] = existing_module
        else:
            sys.modules.pop(module_name, None)<|MERGE_RESOLUTION|>--- conflicted
+++ resolved
@@ -61,8 +61,7 @@
 
         def __exit__(self, exc_type, exc, tb) -> bool:  # noqa: D401 - context protocol
             return False
-
-<<<<<<< HEAD
+          
     def _selectbox(
         label,
         options,
@@ -73,11 +72,6 @@
     ):
         del label, format_func, help
         if not options:
-=======
-        def _selectbox(label, options, format_func=lambda value: value, index=0, help=None, **kwargs):
-          del label, format_func, help, kwargs
-          if not options:
->>>>>>> 60387eaa
             return None
           if not isinstance(index, int) or index < 0 or index >= len(options):
             index = 0

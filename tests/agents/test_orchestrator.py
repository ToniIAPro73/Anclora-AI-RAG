"""Basic integration checks for the multi-agent orchestration layer."""

from __future__ import annotations

from unittest.mock import MagicMock

from app.agents.base import AgentResponse, AgentTask, BaseAgent
from app.agents.document_agent import DocumentAgent
from app.agents.orchestrator import OrchestratorService, document_query_flow


class _DynamicAgent(BaseAgent):
    def __init__(self, name: str = "dynamic_agent", handled_task: str = "dynamic_task") -> None:
        super().__init__(name=name)
        self._handled_task = handled_task

    def can_handle(self, task: AgentTask) -> bool:
        return task.task_type == self._handled_task

    def handle(self, task: AgentTask) -> AgentResponse:
        return AgentResponse(success=True, data={"handled_by": self.name})


def _dynamic_factory() -> BaseAgent:
    return _DynamicAgent(name="factory_agent", handled_task="factory_task")


def test_orchestrator_routes_document_tasks() -> None:
    """The orchestrator should delegate document queries to the document agent."""

    query_function = MagicMock(return_value="respuesta contextual")
    orchestrator = OrchestratorService(agents=[DocumentAgent(query_function=query_function)])

    response = orchestrator.execute(
        AgentTask(task_type="document_query", payload={"question": "¿Qué es PBC?"})
    )

    assert response.success is True
    assert response.data == {"answer": "respuesta contextual"}
    query_function.assert_called_once_with("¿Qué es PBC?", None, "document_query", None)


def test_orchestrator_returns_error_for_unknown_tasks() -> None:
    """If no agent can handle the request, the orchestrator returns a controlled error."""

    orchestrator = OrchestratorService(agents=[DocumentAgent(query_function=lambda *_: "irrelevant")])

    response = orchestrator.execute(AgentTask(task_type="media_transcription", payload={}))

    assert response.success is False
    assert response.error == "no_agent_for_media_transcription"


def test_document_agent_requires_question() -> None:
    """Document agent should guard against empty payloads."""

    agent = DocumentAgent(query_function=lambda *_: "unused")

    response = agent.handle(AgentTask(task_type="document_query", payload={}))

    assert response.success is False
    assert response.error == "question_missing"


def test_document_flow_helper_uses_provided_orchestrator() -> None:
    """The helper flow should leverage any orchestrator injected for testing purposes."""

    query_function = MagicMock(return_value="respuesta orquestada")
    orchestrator = OrchestratorService(agents=[DocumentAgent(query_function=query_function)])

    response = document_query_flow("Explica el cubo de datos", orchestrator=orchestrator)

    assert response.success is True
    assert response.data == {"answer": "respuesta orquestada"}
<<<<<<< HEAD
    query_function.assert_called_once_with(
        "Explica el cubo de datos", None, "document_query", None
    )
=======
    query_function.assert_called_once_with("Explica el cubo de datos", None)


def test_orchestrator_initialises_agents_from_config() -> None:
    """Agent implementations can be referenced through configuration strings."""

    spec = f"{__name__}:_dynamic_factory"
    orchestrator = OrchestratorService(agent_configs=[spec])

    response = orchestrator.execute(AgentTask(task_type="factory_task", payload={}))

    assert response.success is True
    assert response.data == {"handled_by": "factory_agent"}
    assert orchestrator.available_agents() == ["factory_agent"]


def test_orchestrator_supports_late_registration() -> None:
    """Agents can be registered after instantiation using factories or classes."""

    orchestrator = OrchestratorService()
    agent = orchestrator.register_agent_late(lambda: _DynamicAgent(name="late_agent", handled_task="late_task"))

    assert agent.name == "late_agent"

    response = orchestrator.execute(AgentTask(task_type="late_task", payload={}))

    assert response.success is True
    assert response.data == {"handled_by": "late_agent"}
    assert orchestrator.available_agents() == ["late_agent"]
>>>>>>> 1bf76cae
<|MERGE_RESOLUTION|>--- conflicted
+++ resolved
@@ -72,38 +72,6 @@
 
     assert response.success is True
     assert response.data == {"answer": "respuesta orquestada"}
-<<<<<<< HEAD
     query_function.assert_called_once_with(
         "Explica el cubo de datos", None, "document_query", None
-    )
-=======
-    query_function.assert_called_once_with("Explica el cubo de datos", None)
-
-
-def test_orchestrator_initialises_agents_from_config() -> None:
-    """Agent implementations can be referenced through configuration strings."""
-
-    spec = f"{__name__}:_dynamic_factory"
-    orchestrator = OrchestratorService(agent_configs=[spec])
-
-    response = orchestrator.execute(AgentTask(task_type="factory_task", payload={}))
-
-    assert response.success is True
-    assert response.data == {"handled_by": "factory_agent"}
-    assert orchestrator.available_agents() == ["factory_agent"]
-
-
-def test_orchestrator_supports_late_registration() -> None:
-    """Agents can be registered after instantiation using factories or classes."""
-
-    orchestrator = OrchestratorService()
-    agent = orchestrator.register_agent_late(lambda: _DynamicAgent(name="late_agent", handled_task="late_task"))
-
-    assert agent.name == "late_agent"
-
-    response = orchestrator.execute(AgentTask(task_type="late_task", payload={}))
-
-    assert response.success is True
-    assert response.data == {"handled_by": "late_agent"}
-    assert orchestrator.available_agents() == ["late_agent"]
->>>>>>> 1bf76cae
+    )
"""Tests for helpers in ``app.common.langchain_module``."""

from threading import Lock
from types import SimpleNamespace

import pytest

from app.common.constants import CHROMA_COLLECTIONS
from app.common.langchain_module import detect_language, response


class FakeRunnable:
    def __init__(self, func):
        self._func = func

    def invoke(self, value):
        return self._func(value)

    def __call__(self, value):
        return self._func(value)

    def __or__(self, other):
        if isinstance(other, FakeRunnable):
            return FakeRunnable(lambda value: other.invoke(self.invoke(value)))
        if callable(other):
            return FakeRunnable(lambda value: other(self.invoke(value)))
        return NotImplemented

    def __ror__(self, other):
        if isinstance(other, FakeRunnable):
            return FakeRunnable(lambda value: self.invoke(other.invoke(value)))
        if callable(other):
            return FakeRunnable(lambda value: self.invoke(other(value)))
        return NotImplemented


<<<<<<< HEAD
class FakeRetriever:
    def __init__(self, collection_name: str, documents: list[SimpleNamespace]) -> None:
        self.collection_name = collection_name
        self._documents = documents
        self.queries: list[str] = []

    def invoke(self, rag_query: str):
        return self.__call__(rag_query)

    def __call__(self, rag_query: str):
        self.queries.append(rag_query)
        copied_documents: list[SimpleNamespace] = []
        for doc in self._documents:
            metadata = getattr(doc, "metadata", None)
            copied_documents.append(
                SimpleNamespace(
                    page_content=getattr(doc, "page_content", "Contexto simulado"),
                    metadata=dict(metadata) if isinstance(metadata, dict) else {},
                )
            )
        return copied_documents

    def __or__(self, formatter):
        return FakeRunnable(lambda rag_query: formatter(self(rag_query)))


=======
>>>>>>> 4dbe27f3
class FakePrompt:
    def __init__(self, language: str) -> None:
        self.language = language
        self.last_context: str | None = None
        self.last_question: str | None = None

    def __ror__(self, mapping):
        def _runner(rag_query: str):
            context = mapping["context"].invoke(rag_query)
            question = mapping["question"].invoke(rag_query)
            self.last_context = context
            self.last_question = question
            return {
                "language": self.language,
                "context": context,
                "question": question,
            }

        return FakeRunnable(_runner)


class FakeLLM:
    def __ror__(self, previous):
        return FakeRunnable(
            lambda rag_query: f"fake_llm_response:{previous.invoke(rag_query)['question']}"
        )


class FakeParser:
    def __ror__(self, previous):
        return FakeRunnable(lambda rag_query: previous.invoke(rag_query))


def _configure_rag_environment(
    monkeypatch: pytest.MonkeyPatch,
    *,
    embeddings_factory,
<<<<<<< HEAD
    collection_counts: dict[str, int] | None = None,
    collection_documents: dict[str, list[SimpleNamespace]] | None = None,
) -> tuple[list[FakeRetriever], list[object]]:
=======
    docs_by_collection: dict[str, list[tuple[str, float]]] | None = None,
) -> tuple[dict[str, object], list[object], list[FakePrompt]]:
>>>>>>> 4dbe27f3
    def fake_get_text(key: str, language: str, **_: object) -> str:
        return f"{key}:{language}"

    monkeypatch.setattr("app.common.langchain_module.get_text", fake_get_text)
    monkeypatch.setattr(
        "app.common.langchain_module.parse_arguments",
        lambda: SimpleNamespace(hide_source=False, mute_stream=True),
    )
    monkeypatch.setattr(
        "app.common.langchain_module.record_rag_response",
        lambda *args, **kwargs: None,
    )
    monkeypatch.setattr(
        "app.common.langchain_module.HuggingFaceEmbeddings", embeddings_factory
    )

<<<<<<< HEAD
    if collection_counts is None:
        counts_by_collection = {name: 2 for name in CHROMA_COLLECTIONS}
    else:
        counts_by_collection = dict(collection_counts)
        for name in CHROMA_COLLECTIONS:
            counts_by_collection.setdefault(name, 0)

    if collection_documents is None:
        documents_by_collection = {
            name: [
                SimpleNamespace(
                    page_content=f"Contexto simulado {name}",
                    metadata={"distance": float(index)},
                )
            ]
            for index, name in enumerate(CHROMA_COLLECTIONS)
        }
    else:
        documents_by_collection = {
            name: list(docs)
            for name, docs in collection_documents.items()
        }

    def _documents_for(collection_name: str) -> list[SimpleNamespace]:
        docs = documents_by_collection.get(collection_name)
        if docs:
            return docs
        return [
            SimpleNamespace(
                page_content=f"Contexto simulado {collection_name}",
                metadata={"distance": 0.0},
            )
        ]

    class FakeCollection:
        def __init__(self, name: str) -> None:
            self._name = name

        def count(self) -> int:
            return counts_by_collection.get(self._name, 0)
=======
    docs_by_collection = docs_by_collection or {
        "conversion_rules": [("Contexto simulado", 0.1)],
    }

    monkeypatch.setattr(
        "app.common.langchain_module.CHROMA_COLLECTIONS",
        {
            name: SimpleNamespace(domain=name, description=name)
            for name in docs_by_collection
        },
    )

    monkeypatch.setattr("app.common.langchain_module._collections_cache", {})
    monkeypatch.setattr("app.common.langchain_module._collections_lock", Lock())

    class FakeCollection:
        def __init__(self, name: str) -> None:
            self.name = name

        def count(self) -> int:
            return len(docs_by_collection.get(self.name, []))
>>>>>>> 4dbe27f3

    fake_client = SimpleNamespace(
        get_collection=lambda name: FakeCollection(name),
    )
    monkeypatch.setattr("app.common.langchain_module.CHROMA_SETTINGS", fake_client)

    vectorstores: dict[str, object] = {}
    chroma_embeddings: list[object] = []

    class FakeChroma:
        def __init__(
            self,
<<<<<<< HEAD
            *_,
            collection_name: str | None = None,
            embedding_function=None,
            **__,
        ):
            name = collection_name or "vectordb"
            self.retriever = FakeRetriever(name, _documents_for(name))
            created_retrievers.append(self.retriever)
=======
            *,
            collection_name: str,
            embedding_function=None,
            **__: object,
        ) -> None:
            self.collection_name = collection_name
            self.embedding = embedding_function
            self.queries: list[tuple[str, int]] = []
            vectorstores[self.collection_name] = self
>>>>>>> 4dbe27f3
            chroma_embeddings.append(embedding_function)

        def similarity_search_with_score(
            self, query: str, k: int, **__: object
        ) -> list[tuple[SimpleNamespace, float]]:
            self.queries.append((query, k))
            results: list[tuple[SimpleNamespace, float]] = []
            for content, score in docs_by_collection.get(self.collection_name, []):
                results.append(
                    (
                        SimpleNamespace(
                            page_content=content,
                            metadata={"collection": self.collection_name},
                        ),
                        score,
                    )
                )
            return results[:k]

    monkeypatch.setattr("app.common.langchain_module.Chroma", FakeChroma)
    monkeypatch.setattr(
        "app.common.langchain_module.RunnableLambda",
        lambda func: FakeRunnable(func),
    )
    monkeypatch.setattr(
        "app.common.langchain_module.RunnablePassthrough",
        lambda: FakeRunnable(lambda value: value),
    )

    created_prompts: list[FakePrompt] = []

    def _fake_prompt_factory(language: str) -> FakePrompt:
        prompt = FakePrompt(language)
        created_prompts.append(prompt)
        return prompt

    monkeypatch.setattr(
        "app.common.langchain_module.assistant_prompt",
        _fake_prompt_factory,
    )
    monkeypatch.setattr(
        "app.common.langchain_module.Ollama", lambda *args, **kwargs: FakeLLM()
    )
    monkeypatch.setattr(
        "app.common.langchain_module.StrOutputParser", lambda: FakeParser()
    )
    monkeypatch.setattr(
        "app.common.langchain_module.RunnableLambda",
        lambda func: FakeRunnable(func),
    )

    return vectorstores, chroma_embeddings, created_prompts


@pytest.mark.parametrize(
    "text, expected",
    [
        ("¿Cuál es la situación energética actual en España?", "es"),
        ("What is the current energy policy status?", "en"),
        ("La reunión is tomorrow", "es"),
    ],
)
def test_detect_language_variants(text: str, expected: str) -> None:
    """The helper should detect supported languages while preserving tildes."""

    assert detect_language(text) == expected


@pytest.mark.parametrize(
    "query, expected_language, provided_language",
    [
        ("Hola, ¿cómo estás?", "es", None),
        ("Hola, ¿cómo estás?", "es", ""),
        ("Hello there", "en", None),
        ("Hello there", "en", ""),
    ],
)
def test_response_uses_detected_language_when_not_provided(
    monkeypatch: pytest.MonkeyPatch,
    query: str,
    expected_language: str,
    provided_language: str | None,
) -> None:
    """``response`` should fall back to detection for greetings when language is empty."""

    def fake_get_text(key: str, language: str) -> str:
        return f"{key}:{language}"

    monkeypatch.setattr("app.common.langchain_module.get_text", fake_get_text)

    result = response(query, language=provided_language)

    assert result == f"greeting_response:{expected_language}"


def test_response_long_greeting_invokes_rag(monkeypatch: pytest.MonkeyPatch) -> None:
    """Consultas largas deben evitar la rama de saludos y ejecutar el flujo de RAG."""

    query = "Hola necesito el informe trimestral"
    monkeypatch.setattr("app.common.langchain_module._embeddings_instance", None)

    vectorstores, _, _ = _configure_rag_environment(
        monkeypatch,
        embeddings_factory=lambda model_name: SimpleNamespace(model_name=model_name),
    )

    result = response(query)

    assert result == "fake_llm_response:Hola necesito el informe trimestral"
<<<<<<< HEAD
    assert len(retrievers) == len(CHROMA_COLLECTIONS)
    assert all(retriever.queries == [query] for retriever in retrievers)
    assert {
        retriever.collection_name for retriever in retrievers
    } == set(CHROMA_COLLECTIONS)
=======
    assert all(
        [stored_query for stored_query, _ in store.queries] == [query]
        for store in vectorstores.values()
    )
>>>>>>> 4dbe27f3


def test_response_reuses_embeddings_instance(monkeypatch: pytest.MonkeyPatch) -> None:
    """El helper ``get_embeddings`` debe inicializar el modelo una única vez."""

    query = "Hola necesito el informe trimestral"
    monkeypatch.setattr("app.common.langchain_module._embeddings_instance", None)

    instantiations: list[str] = []

    def fake_embeddings(model_name: str):
        instantiations.append(model_name)
        return SimpleNamespace(model_name=model_name)

    vectorstores, chroma_embeddings, _ = _configure_rag_environment(
        monkeypatch, embeddings_factory=fake_embeddings
    )

    first_result = response(query)
    second_result = response(query)

    assert first_result == "fake_llm_response:Hola necesito el informe trimestral"
    assert second_result == "fake_llm_response:Hola necesito el informe trimestral"
    assert len(instantiations) == 1
<<<<<<< HEAD
    expected_instances = len(CHROMA_COLLECTIONS) * 2
    assert len(chroma_embeddings) == expected_instances
    assert len(retrievers) == expected_instances
    assert all(embedding is chroma_embeddings[0] for embedding in chroma_embeddings)
    assert all(retriever.queries == [query] for retriever in retrievers)


def test_response_uses_documents_from_additional_collections(
    monkeypatch: pytest.MonkeyPatch,
) -> None:
    """Cuando ``vectordb`` está vacío se deben usar otras colecciones disponibles."""

    query = "Necesito material multimedia para la campaña"
    monkeypatch.setattr("app.common.langchain_module._embeddings_instance", None)

    retrievers, _ = _configure_rag_environment(
        monkeypatch,
        embeddings_factory=lambda model_name: SimpleNamespace(model_name=model_name),
        collection_counts={
            "conversion_rules": 0,
            "troubleshooting": 0,
            "multimedia_assets": 1,
            "vectordb": 0,
        },
        collection_documents={
            "multimedia_assets": [
                SimpleNamespace(
                    page_content="Documento multimedia",
                    metadata={"distance": 0.05},
                )
            ]
        },
    )

    result = response(query)

    assert result == "fake_llm_response:Necesito material multimedia para la campaña"
    assert len(retrievers) == 1
    assert retrievers[0].collection_name == "multimedia_assets"
    assert retrievers[0].queries == [query]
=======
    assert len(chroma_embeddings) == 1
    store = next(iter(vectorstores.values()))
    assert store.embedding is chroma_embeddings[0]
    assert [stored_query for stored_query, _ in store.queries] == [query, query]


@pytest.mark.parametrize(
    "docs_by_collection, expected_snippet",
    [
        (
            {
                "conversion_rules": [("Manual de conversión detallado", 0.05)],
                "troubleshooting": [],
            },
            "Manual de conversión detallado",
        ),
        (
            {
                "conversion_rules": [],
                "troubleshooting": [
                    ("Procedimiento de diagnóstico crítico", 0.02),
                ],
            },
            "Procedimiento de diagnóstico crítico",
        ),
    ],
)
def test_response_retrieves_from_any_collection(
    monkeypatch: pytest.MonkeyPatch,
    docs_by_collection: dict[str, list[tuple[str, float]]],
    expected_snippet: str,
) -> None:
    """``response`` debe utilizar la colección disponible sin declarar la base vacía."""

    monkeypatch.setattr("app.common.langchain_module._embeddings_instance", None)

    _, _, prompts = _configure_rag_environment(
        monkeypatch,
        embeddings_factory=lambda model_name: SimpleNamespace(model_name=model_name),
        docs_by_collection=docs_by_collection,
    )

    result = response("Necesito asistencia técnica")

    assert result == "fake_llm_response:Necesito asistencia técnica"
    assert prompts
    assert expected_snippet in (prompts[-1].last_context or "")


def test_response_combines_documents_across_collections(
    monkeypatch: pytest.MonkeyPatch,
) -> None:
    """El contexto debe incluir fragmentos de todas las colecciones con documentos."""

    monkeypatch.setattr("app.common.langchain_module._embeddings_instance", None)

    docs = {
        "conversion_rules": [("Guía de conversión avanzada", 0.04)],
        "troubleshooting": [("Checklist de soporte urgente", 0.03)],
    }

    _, _, prompts = _configure_rag_environment(
        monkeypatch,
        embeddings_factory=lambda model_name: SimpleNamespace(model_name=model_name),
        docs_by_collection=docs,
    )

    result = response("Requiero documentación técnica")

    assert result == "fake_llm_response:Requiero documentación técnica"
    context = prompts[-1].last_context or ""
    assert "Guía de conversión avanzada" in context
    assert "Checklist de soporte urgente" in context
>>>>>>> 4dbe27f3
<|MERGE_RESOLUTION|>--- conflicted
+++ resolved
@@ -33,8 +33,6 @@
             return FakeRunnable(lambda value: self.invoke(other(value)))
         return NotImplemented
 
-
-<<<<<<< HEAD
 class FakeRetriever:
     def __init__(self, collection_name: str, documents: list[SimpleNamespace]) -> None:
         self.collection_name = collection_name
@@ -60,9 +58,6 @@
     def __or__(self, formatter):
         return FakeRunnable(lambda rag_query: formatter(self(rag_query)))
 
-
-=======
->>>>>>> 4dbe27f3
 class FakePrompt:
     def __init__(self, language: str) -> None:
         self.language = language
@@ -100,14 +95,10 @@
     monkeypatch: pytest.MonkeyPatch,
     *,
     embeddings_factory,
-<<<<<<< HEAD
     collection_counts: dict[str, int] | None = None,
     collection_documents: dict[str, list[SimpleNamespace]] | None = None,
 ) -> tuple[list[FakeRetriever], list[object]]:
-=======
-    docs_by_collection: dict[str, list[tuple[str, float]]] | None = None,
-) -> tuple[dict[str, object], list[object], list[FakePrompt]]:
->>>>>>> 4dbe27f3
+
     def fake_get_text(key: str, language: str, **_: object) -> str:
         return f"{key}:{language}"
 
@@ -124,7 +115,6 @@
         "app.common.langchain_module.HuggingFaceEmbeddings", embeddings_factory
     )
 
-<<<<<<< HEAD
     if collection_counts is None:
         counts_by_collection = {name: 2 for name in CHROMA_COLLECTIONS}
     else:
@@ -165,29 +155,6 @@
 
         def count(self) -> int:
             return counts_by_collection.get(self._name, 0)
-=======
-    docs_by_collection = docs_by_collection or {
-        "conversion_rules": [("Contexto simulado", 0.1)],
-    }
-
-    monkeypatch.setattr(
-        "app.common.langchain_module.CHROMA_COLLECTIONS",
-        {
-            name: SimpleNamespace(domain=name, description=name)
-            for name in docs_by_collection
-        },
-    )
-
-    monkeypatch.setattr("app.common.langchain_module._collections_cache", {})
-    monkeypatch.setattr("app.common.langchain_module._collections_lock", Lock())
-
-    class FakeCollection:
-        def __init__(self, name: str) -> None:
-            self.name = name
-
-        def count(self) -> int:
-            return len(docs_by_collection.get(self.name, []))
->>>>>>> 4dbe27f3
 
     fake_client = SimpleNamespace(
         get_collection=lambda name: FakeCollection(name),
@@ -200,7 +167,6 @@
     class FakeChroma:
         def __init__(
             self,
-<<<<<<< HEAD
             *_,
             collection_name: str | None = None,
             embedding_function=None,
@@ -209,17 +175,6 @@
             name = collection_name or "vectordb"
             self.retriever = FakeRetriever(name, _documents_for(name))
             created_retrievers.append(self.retriever)
-=======
-            *,
-            collection_name: str,
-            embedding_function=None,
-            **__: object,
-        ) -> None:
-            self.collection_name = collection_name
-            self.embedding = embedding_function
-            self.queries: list[tuple[str, int]] = []
-            vectorstores[self.collection_name] = self
->>>>>>> 4dbe27f3
             chroma_embeddings.append(embedding_function)
 
         def similarity_search_with_score(
@@ -329,19 +284,11 @@
     result = response(query)
 
     assert result == "fake_llm_response:Hola necesito el informe trimestral"
-<<<<<<< HEAD
     assert len(retrievers) == len(CHROMA_COLLECTIONS)
     assert all(retriever.queries == [query] for retriever in retrievers)
     assert {
         retriever.collection_name for retriever in retrievers
     } == set(CHROMA_COLLECTIONS)
-=======
-    assert all(
-        [stored_query for stored_query, _ in store.queries] == [query]
-        for store in vectorstores.values()
-    )
->>>>>>> 4dbe27f3
-
 
 def test_response_reuses_embeddings_instance(monkeypatch: pytest.MonkeyPatch) -> None:
     """El helper ``get_embeddings`` debe inicializar el modelo una única vez."""
@@ -365,7 +312,6 @@
     assert first_result == "fake_llm_response:Hola necesito el informe trimestral"
     assert second_result == "fake_llm_response:Hola necesito el informe trimestral"
     assert len(instantiations) == 1
-<<<<<<< HEAD
     expected_instances = len(CHROMA_COLLECTIONS) * 2
     assert len(chroma_embeddings) == expected_instances
     assert len(retrievers) == expected_instances
@@ -405,79 +351,4 @@
     assert result == "fake_llm_response:Necesito material multimedia para la campaña"
     assert len(retrievers) == 1
     assert retrievers[0].collection_name == "multimedia_assets"
-    assert retrievers[0].queries == [query]
-=======
-    assert len(chroma_embeddings) == 1
-    store = next(iter(vectorstores.values()))
-    assert store.embedding is chroma_embeddings[0]
-    assert [stored_query for stored_query, _ in store.queries] == [query, query]
-
-
-@pytest.mark.parametrize(
-    "docs_by_collection, expected_snippet",
-    [
-        (
-            {
-                "conversion_rules": [("Manual de conversión detallado", 0.05)],
-                "troubleshooting": [],
-            },
-            "Manual de conversión detallado",
-        ),
-        (
-            {
-                "conversion_rules": [],
-                "troubleshooting": [
-                    ("Procedimiento de diagnóstico crítico", 0.02),
-                ],
-            },
-            "Procedimiento de diagnóstico crítico",
-        ),
-    ],
-)
-def test_response_retrieves_from_any_collection(
-    monkeypatch: pytest.MonkeyPatch,
-    docs_by_collection: dict[str, list[tuple[str, float]]],
-    expected_snippet: str,
-) -> None:
-    """``response`` debe utilizar la colección disponible sin declarar la base vacía."""
-
-    monkeypatch.setattr("app.common.langchain_module._embeddings_instance", None)
-
-    _, _, prompts = _configure_rag_environment(
-        monkeypatch,
-        embeddings_factory=lambda model_name: SimpleNamespace(model_name=model_name),
-        docs_by_collection=docs_by_collection,
-    )
-
-    result = response("Necesito asistencia técnica")
-
-    assert result == "fake_llm_response:Necesito asistencia técnica"
-    assert prompts
-    assert expected_snippet in (prompts[-1].last_context or "")
-
-
-def test_response_combines_documents_across_collections(
-    monkeypatch: pytest.MonkeyPatch,
-) -> None:
-    """El contexto debe incluir fragmentos de todas las colecciones con documentos."""
-
-    monkeypatch.setattr("app.common.langchain_module._embeddings_instance", None)
-
-    docs = {
-        "conversion_rules": [("Guía de conversión avanzada", 0.04)],
-        "troubleshooting": [("Checklist de soporte urgente", 0.03)],
-    }
-
-    _, _, prompts = _configure_rag_environment(
-        monkeypatch,
-        embeddings_factory=lambda model_name: SimpleNamespace(model_name=model_name),
-        docs_by_collection=docs,
-    )
-
-    result = response("Requiero documentación técnica")
-
-    assert result == "fake_llm_response:Requiero documentación técnica"
-    context = prompts[-1].last_context or ""
-    assert "Guía de conversión avanzada" in context
-    assert "Checklist de soporte urgente" in context
->>>>>>> 4dbe27f3
+    assert retrievers[0].queries == [query]